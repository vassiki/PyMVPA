--- conflicted
+++ resolved
@@ -15,12 +15,9 @@
 
 import numpy as N
 from mvpa.support.copy import deepcopy
-<<<<<<< HEAD
-=======
 
 if __debug__:
     from mvpa.base import debug
->>>>>>> 43928546
 
 # little trick to be able to import 'nifti' package (which has same name)
 oldname = __name__
