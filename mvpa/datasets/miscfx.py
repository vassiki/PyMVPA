--- conflicted
+++ resolved
@@ -180,93 +180,6 @@
 
 
 @datasetmethod
-<<<<<<< HEAD
-=======
-def permute_attr(dataset, attr='targets', chunks_attr='chunks',
-                 col='sa', assure_permute=False):
-    """Permute values of some attribute (samples or features) of a Dataset.
-
-    A new permuted set of values is assigned to the dataset's
-    attribute, replacing the previous values. The values are not
-    modified in-place, hence it is safe to call the function on
-    shallow copies of a dataset without modifying the original
-    dataset's attribute values.
-
-    Parameters
-    ----------
-    attr : str, optional
-      Name of the attribute values of which are to be permuted
-      (``targets`` by default).  (i.e. gets permuted).
-    chunks_attr : None or str
-      If a string given, permutation is limited to samples or features sharing the
-      same value of the `chunks_attr` attribute in the same collection.  Therefore,
-      in case of sa.targets, only the association of a certain sample with a target is
-      permuted while keeping the absolute number of occurrences of each
-      target value within a certain chunk constant.
-    col : {'sa', 'fa'}
-      Collection to operate on (i.e. where attr and chunks_attr reside in).
-    assure_permute : bool, optional
-      If True, assures that values are permuted, i.e. any one is
-      different from the original one (note that it doesn't provide assurance of
-      avoiding replacement among permuted sets).
-    """
-    ac = {'sa': dataset.sa, 'fa': dataset.fa}[col]
-    if __debug__:
-        uv = ac[attr].unique
-        if len(uv) < 2:
-            raise RuntimeError(
-                "Permuting values of %s is only meaningful if there are "
-                "more than two different values. Now it contains only %s."
-                % (attr, uv))
-
-    # local binding
-    values = ac[attr].value
-
-    # now scramble
-    if chunks_attr:
-        if chunks_attr in ac:
-            chunks = ac[chunks_attr].value
-
-            pvalues = np.zeros(values.shape, dtype=values.dtype)
-
-            for o in ac[chunks_attr].unique:
-                pvalues[chunks == o] = \
-                    np.random.permutation(values[chunks == o])
-        else:
-            raise ValueError, \
-                  "There is no %s named %r in %s, thus no permutation is " \
-                  "possible" % (col, chunks_attr, dataset)
-    else:
-        pvalues = np.random.permutation(values)
-
-    if assure_permute:
-        if not (pvalues != values).any():
-            if not (assure_permute is True):
-                if assure_permute == 1:
-                    raise RuntimeError, \
-                          "Cannot assure permutation of values of %s.%s for " \
-                          "some reason for dataset %s and chunks_attr=%r. " \
-                          "Should not happen" % \
-                          (col, values, dataset, chunks_attr)
-            else:
-                assure_permute = 11 # make 10 attempts
-            if __debug__:
-                debug("DS",  "Recalling permute to assure different values")
-            permute_attr(dataset,
-                         attr=attr,
-                         chunks_attr=chunks_attr,
-                         col=col,
-                         assure_permute=assure_permute-1)
-            # if we did assure_permute recurse -- return here avoiding
-            # reassignment of bad (non-permuted) ones below
-            return
-
-    # reassign to the dataset
-    ac[attr].value = pvalues
-
-
-@datasetmethod
->>>>>>> e72966e2
 def random_samples(dataset, npertarget, targets_attr='targets'):
     """Create a dataset with a random subset of samples.
 
