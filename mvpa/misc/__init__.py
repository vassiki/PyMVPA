#emacs: -*- mode: python-mode; py-indent-offset: 4; indent-tabs-mode: nil -*-
#ex: set sts=4 ts=4 sw=4 et:
### ### ### ### ### ### ### ### ### ### ### ### ### ### ### ### ### ### ### ##
#
#   See COPYING file distributed along with the PyMVPA package for the
#   copyright and license terms.
#
### ### ### ### ### ### ### ### ### ### ### ### ### ### ### ### ### ### ### ##
"""Import helper for PyMVPA misc modules"""

__docformat__ = 'restructuredtext'

from sys import stdout, stderr

from os import environ

from mvpa.misc.verbosity import LevelLogger, OnceLogger, Logger

#
# Setup verbose and debug outputs
#
class _SingletonType(type):
    """Simple singleton implementation adjusted from
    http://aspn.activestate.com/ASPN/Cookbook/Python/Recipe/412551
    """
    def __init__(self, *args):
        type.__init__(self, *args)
        self._instances = {}

    def __call__(self, sid, instance, *args):
        if not sid in self._instances:
            self._instances[sid] = instance
        return self._instances[sid]

class __Singleton:
    __metaclass__ = _SingletonType
    def __init__(self, *args):
        pass
    # Provided __call__ just to make silly pylint happy
    def __call__(self):
        raise NotImplementedError

verbose = __Singleton("verbose", LevelLogger(handlers=[stdout]))
errors = __Singleton("errors", LevelLogger(handlers=[stderr]))

# Levels for verbose
# 0 -- nothing besides errors
# 1 -- high level stuff -- top level operation or file operations
# 2 -- cmdline handling
# 3 --
# 4 -- computation/algorithm relevant thingies

# Lets check if environment can tell us smth
if environ.has_key('MVPA_VERBOSE'):
    verbose.level = int(environ['MVPA_VERBOSE'])


# Define Warning class so it is printed just once per each message
class WarningLog(OnceLogger):

    def __init__(self, btlevels=10, btdefault=False,
                 maxcount=1, *args, **kwargs):
        """Define Warning logger.

        It is defined by
          btlevels : int
            how many levels of backtrack to print to give a hint on WTF
          btdefault : bool
            if to print backtrace for all warnings at all
          maxcount : int
            how many times to print each warning
        """
        OnceLogger.__init__(self, *args, **kwargs)
        self.__btlevels = btlevels
        self.__btdefault = btdefault
        self.__maxcount = maxcount


    def __call__(self, msg, bt=None):
        import traceback
        if bt is None:
            bt = self.__btdefault
        tb = traceback.extract_stack(limit=2)
        msgid = `tb[-2]`                # take parent as the source of ID
        fullmsg = "WARNING: %s.\n\t(Please note: this warning is " % msg + \
                  "printed only once, but underlying problem might " + \
                  "occur many times.\n"
        if bt and self.__btlevels > 0:
            fullmsg += "Top-most backtrace:\n"
            fullmsg += reduce(lambda x, y: x + "\t%s:%d in %s where '%s'\n" % \
                              y,
                              traceback.extract_stack(limit=self.__btlevels),
                              "")

        OnceLogger.__call__(self, msgid, fullmsg, self.__maxcount)


if environ.has_key('MVPA_WARNINGS_BT'):
    warnings_btlevels = int(environ['MVPA_WARNINGS_BT'])
    warnings_bt = True
else:
    warnings_btlevels = 10
    warnings_bt = False

if environ.has_key('MVPA_WARNINGS_COUNT'):
    warnings_maxcount = int(environ['MVPA_WARNINGS_COUNT'])
else:
    warnings_maxcount = 1

warning = WarningLog(handlers={False: [stdout],
                               True: []}[environ.has_key('MVPA_NO_WARNINGS')],
                     btlevels=warnings_btlevels,
                     btdefault=warnings_bt,
                     maxcount=warnings_maxcount
                     )


if __debug__:
    from mvpa.misc.verbosity import DebugLogger
    # NOTE: all calls to debug must be preconditioned with
    # if __debug__:
    debug = __Singleton("debug", DebugLogger(handlers=[stderr]))

    # set some debugging matricses to report
    # debug.registerMetric('vmem')

    # List agreed sets for debug
    debug.register('DBG',  "Debug output itself")
    debug.register('TEST', "Debug unittests")
    debug.register('DG',   "Data generators")
    debug.register('LAZY', "Miscelaneous 'lazy' evaluations")
    debug.register('LOOP', "Support's loop construct")
    debug.register('PLR',  "PLR call")
    debug.register('SLC',  "Searchlight call")
    debug.register('SA',   "Sensitivity analyzers call")
    debug.register('PSA',  "Perturbation analyzer call")
    debug.register('RFEC', "Recursive Feature Elimination call")
    debug.register('RFEC_', "Recursive Feature Elimination call (verbose)")
    debug.register('IFSC', "Incremental Feature Search call")
    debug.register('DS',   "*Dataset")
    debug.register('DS_',  "*Dataset (verbose)")
    debug.register('ST',   "State")
    debug.register('STV',  "State Variable")
    debug.register('STCOL', "State Collector")

    debug.register('CLF',    "Base Classifiers")
    debug.register('CLF_',   "Base Classifiers (verbose)")
    debug.register('CLF_TB',
        "Report traceback in train/predict. Helps to resolve WTF calls it")
    debug.register('CLFBST', "BoostClassifier")
    debug.register('CLFBIN', "BinaryClassifier")
    debug.register('CLFMC',  "MulticlassClassifier")
    debug.register('CLFSPL', "SplitClassifier")
    debug.register('CLFFS',  "FeatureSelectionClassifier")
    debug.register('CLFFS_', "FeatureSelectionClassifier (verbose)")

    debug.register('FS',     "FeatureSelections")
    debug.register('FS_',    "FeatureSelections (verbose)")
    debug.register('FSPL',   "FeatureSelectionPipeline")

    debug.register('SVM',    "SVM")
    debug.register('SVMLIB', "Internal libsvm output")

<<<<<<< HEAD
    debug.register('SMLR',    "SMLR")
    debug.register('SMLR_',   "SMLR verbose")

    debug.register('SG',  "PyMVPA SG wrapping")
    debug.register('SG_', "PyMVPA SG wrapping verbose")
    debug.register('SG__', "PyMVPA SG wrapping debug")
    debug.register('SG_SVM', "Internal shogun debug output for SVM itself")
    debug.register('SG_FEATURES', "Internal shogun debug output for features")
    debug.register('SG_LABELS', "Internal shogun debug output for labels")
    debug.register('SG_KERNELS', "Internal shogun debug output for kernels")
    debug.register('SG_PROGRESS', "Internal shogun progress bar during computation")
=======
    debug.register('SMLR',   "SMLR")
    debug.register('SMLR_',  "SMLR (verbose)")
>>>>>>> ca62065a

    debug.register('IOH',  "IO Helpers")
    debug.register('CM',   "Confusion matrix computation")
    debug.register('CROSSC',"Cross-validation call")
    debug.register('CERR', "Various ClassifierErrors")

    # Lets check if environment can tell us smth
    if environ.has_key('MVPA_DEBUG'):
        debug.setActiveFromString(environ['MVPA_DEBUG'])

    # Lets check if environment can tell us smth
    if environ.has_key('MVPA_DEBUG_METRICS'):
        debug.registerMetric(environ['MVPA_DEBUG_METRICS'].split(","))<|MERGE_RESOLUTION|>--- conflicted
+++ resolved
@@ -161,7 +161,6 @@
     debug.register('SVM',    "SVM")
     debug.register('SVMLIB', "Internal libsvm output")
 
-<<<<<<< HEAD
     debug.register('SMLR',    "SMLR")
     debug.register('SMLR_',   "SMLR verbose")
 
@@ -173,10 +172,6 @@
     debug.register('SG_LABELS', "Internal shogun debug output for labels")
     debug.register('SG_KERNELS', "Internal shogun debug output for kernels")
     debug.register('SG_PROGRESS', "Internal shogun progress bar during computation")
-=======
-    debug.register('SMLR',   "SMLR")
-    debug.register('SMLR_',  "SMLR (verbose)")
->>>>>>> ca62065a
 
     debug.register('IOH',  "IO Helpers")
     debug.register('CM',   "Confusion matrix computation")
