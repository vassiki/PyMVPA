--- conflicted
+++ resolved
@@ -286,12 +286,8 @@
                 warning("Number of features in DistPValue lower than number of"
                         " items -- may be incorrect sd=%d was provided" % sd)
         for i, xx in enumerate(x):
-<<<<<<< HEAD
+            dist = stats.rdist(nd-1, 0, 1)
             xx /= np.linalg.norm(xx)
-=======
-            dist = stats.rdist(nd-1, 0, 1)
-            xx /= N.linalg.norm(xx)
->>>>>>> 5a0e0428
 
             if fpp is not None:
                 if __debug__:
