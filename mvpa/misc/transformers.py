#emacs: -*- mode: python-mode; py-indent-offset: 4; indent-tabs-mode: nil -*-
#ex: set sts=4 ts=4 sw=4 et:
### ### ### ### ### ### ### ### ### ### ### ### ### ### ### ### ### ### ### ##
#
#   See COPYING file distributed along with the PyMVPA package for the
#   copyright and license terms.
#
### ### ### ### ### ### ### ### ### ### ### ### ### ### ### ### ### ### ### ##
"""Simply functors that transform something."""

_DEV_DOC = """
Follow the convetion that functions start with lower case, and classes
with uppercase letter.
"""

__docformat__ = 'restructuredtext'


import numpy as N

from mvpa.base import externals, warning
from mvpa.misc.state import StateVariable, Stateful

if __debug__:
    from mvpa.base import debug


def Absolute(x):
    """Returns the elementwise absolute of any argument."""
    return N.absolute(x)


def OneMinus(x):
    """Returns elementwise '1 - x' of any argument."""
    return 1 - x


def Identity(x):
    """Return whatever it was called with."""
    return x


def FirstAxisMean(x):
    """Mean computed along the first axis."""
    return N.mean(x, axis=0)


def SecondAxisMean(x):
    """Mean across 2nd axis

    Use cases:
     - to combine multiple sensitivities to get sense about
       mean sensitivity across splits
    """
    return N.mean(x, axis=1)


def SecondAxisSumOfAbs(x):
    """Sum of absolute values along the 2nd axis

    Use cases:
     - to combine multiple sensitivities to get sense about
       what features are most influential
    """
    return N.abs(x).sum(axis=1)


def SecondAxisMaxOfAbs(x):
    """Max of absolute values along the 2nd axis
    """
    return N.abs(x).max(axis=1)


def GrandMean(x):
    """Just what the name suggests."""
    return N.mean(x)


def L2Normed(x, norm=1.0, reverse=False):
    """Norm the values so that regular vector norm becomes `norm`

    More verbose: Norm that the sum of the squared elements of the
    returned vector becomes `norm`.
    """
    xnorm = N.linalg.norm(x)
    return x * (norm/xnorm)

def L1Normed(x, norm=1.0, reverse=False):
    """Norm the values so that L_1 norm (sum|x|) becomes `norm`"""
    xnorm = N.sum(N.abs(x))
    return x * (norm/xnorm)


def RankOrder(x, reverse=False):
    """Rank-order by value. Highest gets 0"""

    # XXX was Yarik on drugs? please simplify this beast
    nelements = len(x)
    indexes = N.arange(nelements)
    t_indexes = indexes
    if not reverse:
        t_indexes = indexes[::-1]
    tosort = zip(x, indexes)
    tosort.sort()
    ztosort = zip(tosort, t_indexes)
    rankorder = N.empty(nelements, dtype=int)
    rankorder[ [x[0][1] for x in ztosort] ] = \
               [x[1] for x in ztosort]
    return rankorder


def ReverseRankOrder(x):
    """Convinience functor"""
    return RankOrder(x, reverse=True)


class OverAxis(object):
    """Helper to apply transformer over specific axis
    """

    def __init__(self, transformer, axis=None):
        """Initialize transformer wrapper with an axis.

        :Parameters:
          transformer
            A callable to be used
          axis : None or int
            If None -- apply transformer across all the data. If some
            int -- over that axis
        """
        self.transformer = transformer
        # sanity check
        if not (axis is None or isinstance(axis, int)):
            raise ValueError, "axis must be specified by integer"
        self.axis = axis


    def __call__(self, x, *args, **kwargs):
        transformer = self.transformer
        axis = self.axis
        if axis is None:
            return transformer(x, *args, **kwargs)

        x = N.asanyarray(x)
        shape = x.shape
        if axis >= len(shape):
            raise ValueError, "Axis given in constructor %d is higher " \
                  "than dimensionality of the data of shape %s" % (axis, shape)

        # WRONG! ;-)
        #for ind in xrange(shape[axis]):
        #    results.append(transformer(x.take([ind], axis=axis),
        #                              *args, **kwargs))

        # TODO: more elegant/speedy solution?
        shape_sweep = shape[:axis] + shape[axis+1:]
        shrinker = None
        """Either transformer reduces the dimensionality of the data"""
        #results = N.empty(shape_out, dtype=x.dtype)
        for index_sweep in N.ndindex(shape_sweep):
            if axis > 0:
                index = index_sweep[:axis]
            else:
                index = ()
            index = index + (slice(None),) + index_sweep[axis:]
            x_sel = x[index]
            x_t = transformer(x_sel, *args, **kwargs)
            if shrinker is None:
                if N.isscalar(x_t) or x_t.shape == shape_sweep:
                    results = N.empty(shape_sweep, dtype=x.dtype)
                    shrinker = True
                elif x_t.shape == x_sel.shape:
                    results = N.empty(x.shape, dtype=x.dtype)
                    shrinker = False
                else:
                    raise RuntimeError, 'Not handled by OverAxis kind of transformer'

            if shrinker:
                results[index_sweep] = x_t
            else:
                results[index] = x_t

        return results


class DistPValue(Stateful):
    """Converts values into p-values under vague and non-scientific assumptions
    """

    nulldist_number = StateVariable(enabled=True,
        doc="Number of features within the estimated null-distribution")

    positives_recovered = StateVariable(enabled=True,
        doc="Number of features considered to be positives and which were recovered")


<<<<<<< HEAD
    def __init__(self, sd=0, distribution='rdist', fpp=None, nbins=400):
=======
    def __init__(self, sd=0, distribution='rdist', fpp=None, nbins=400, **kwargs):
>>>>>>> 43928546
        """L2-Norm the values, convert them to p-values of a given distribution.

        :Parameters:
          sd : int
            Samples dimension (if len(x.shape)>1) on which to operate
          distribution : string
            Which distribution to use. Known are: 'rdist' (later normal should
            be there as well)
          fpp : float
            At what p-value (both tails) if not None, to control for false
            positives. It would iteratively prune the tails (tentative real positives)
            until empirical p-value becomes less or equal to numerical.
          nbins : int
            Number of bins for the iterative pruning of positives

        WARNING: Highly experimental/slow/etc: no theoretical grounds have been
        presented in any paper, nor proven
        """
        externals.exists('scipy', raiseException=True)
<<<<<<< HEAD
=======
        Stateful.__init__(self, **kwargs)

>>>>>>> 43928546
        self.sd = sd
        if not (distribution in ['rdist']):
            raise ValueError, "Actually only rdist supported at the moment" \
                  " got %s" % distribution
        self.distribution = distribution
        self.fpp = fpp
        self.nbins = nbins


    def __call__(self, x):
        from mvpa.support.stats import scipy
        import scipy.stats as stats

        # some local bindings
        distribution = self.distribution
        sd = self.sd
        fpp = self.fpp
        nbins = self.nbins

        x = N.asanyarray(x)
        shape_orig = x.shape
        ndims = len(shape_orig)

        # XXX May be just utilize OverAxis transformer?
        if ndims > 2:
            raise NotImplementedError, \
                  "TODO: add support for more than 2 dimensions"
        elif ndims == 1:
            x, sd = x[:, N.newaxis], 0

        # lets transpose for convenience
        if sd == 0: x = x.T

        # Output p-values of x in null-distribution
        pvalues = N.zeros(x.shape)
        nulldist_number, positives_recovered = [], []

        # finally go through all data
        nd = x.shape[1]
        if __debug__:
            if nd < x.shape[0]:
                warning("Number of features in DistPValue lower than number of"
                        " items -- may be incorrect sd=%d was provided" % sd)
        dist = stats.rdist(nd-1, 0, 1)
        for i, xx in enumerate(x):
            xx /= N.linalg.norm(xx)

            if fpp is not None:
                # Adaptive adjustment for false negatives:
                Nxx, xxx, pN_emp_prev = len(xx), xx, 1.0
                Nxxx = Nxx
                indexes = N.arange(Nxx)
                """What features belong to Null-distribution"""
                while True:
                    Nhist = N.histogram(xxx, bins=nbins, normed=False)
                    pdf = Nhist[0].astype(float)/Nxxx
                    bins = Nhist[1]
                    bins_halfstep = (bins[1] - bins[2])/2.0

                    # theoretical CDF
                    # was really unstable -- now got better ;)
                    dist_cdf = dist.cdf(bins)

                    # otherwise just recompute manually
                    # dist_pdf = dist.pdf(bins)
                    # dist_pdf /= N.sum(dist_pdf)

                    # XXX can't recall the function... silly
                    #     probably could use N.integrate
                    cdf = N.zeros(nbins, dtype=float)
                    #dist_cdf = cdf.copy()
                    dist_prevv = cdf_prevv = 0.0
                    for j in range(nbins):
                        cdf_prevv = cdf[j] = cdf_prevv + pdf[j]
                        #dist_prevv = dist_cdf[j] = dist_prevv + dist_pdf[j]

                    # what bins fall into theoretical 'positives' in both tails
                    p = (0.5 - N.abs(dist_cdf - 0.5) < fpp/2.0)

                    # amount in empirical tails -- if we match theoretical, we
                    # should have total >= p

                    pN_emp = N.sum(pdf[p]) # / (1.0 * nbins)

                    if __debug__:
                        debug('TRAN_', "empirical p=%.3f for theoretical p=%.3f"
                              % (pN_emp, fpp))

                    if pN_emp <= fpp:
                        # we are done
                        break

                    if pN_emp > pN_emp_prev:
                        if __debug__:
                            debug('TRAN_', "Diverging -- thus keeping last result "
                                  "with p=%.3f" % pN_emp_prev)
                        # we better restore previous result
                        indexes, xxx, dist = indexes_prev, xxx_prev, dist_prev
                        break

                    pN_emp_prev = pN_emp
                    # very silly way for now -- just proceed by 1 bin
                    keep = N.logical_and(xxx > bins[0], # + bins_halfstep,
                                         xxx < bins[-1]) # - bins_halfstep)
                    if __debug__:
                        debug('TRAN_', "Keeping %d out of %d elements" %
                              (N.sum(keep), Nxxx))

                    # Preserve them if we need to "roll back"
                    indexes_prev, xxx_prev, dist_prev = indexes, xxx, dist

                    # we should remove those which we assume to be positives and
                    # which should not belong to Null-dist
                    xxx, indexes = xxx[keep], indexes[keep]
                    # L2 renorm it
                    xxx = xxx / N.linalg.norm(xxx)
                    Nxxx = len(xxx)
                    dist = stats.rdist(Nxxx-1, 0, 1)

                Nindexes = len(indexes)
                Nrecovered = Nxx - Nindexes

                nulldist_number += [Nindexes]
                positives_recovered += [Nrecovered]

                if __debug__:
                    if  distribution == 'rdist':
                        assert(dist.args[0], Nindexes-1)
                    debug('TRAN', "Positives recovery finished with %d out of %d "
                          "entries in Null-distribution, thus %d positives "
                          "were recovered" % (Nindexes, Nxx, Nrecovered))

                # And now we need to perform our duty -- assign p-values
                #dist = stats.rdist(Nindexes-1, 0, 1)
            pvalues[i, :] = dist.cdf(xx)

        # XXX we might add an option to transform it to z-scores?
        result = pvalues

        # charge state variables
        # XXX might want to populate them for non-adaptive handling as well
        self.nulldist_number = nulldist_number
        self.positives_recovered = positives_recovered

        # transpose if needed
        if sd == 0:
            result = result.T

        return result<|MERGE_RESOLUTION|>--- conflicted
+++ resolved
@@ -194,11 +194,7 @@
         doc="Number of features considered to be positives and which were recovered")
 
 
-<<<<<<< HEAD
-    def __init__(self, sd=0, distribution='rdist', fpp=None, nbins=400):
-=======
     def __init__(self, sd=0, distribution='rdist', fpp=None, nbins=400, **kwargs):
->>>>>>> 43928546
         """L2-Norm the values, convert them to p-values of a given distribution.
 
         :Parameters:
@@ -218,11 +214,8 @@
         presented in any paper, nor proven
         """
         externals.exists('scipy', raiseException=True)
-<<<<<<< HEAD
-=======
         Stateful.__init__(self, **kwargs)
 
->>>>>>> 43928546
         self.sd = sd
         if not (distribution in ['rdist']):
             raise ValueError, "Actually only rdist supported at the moment" \
