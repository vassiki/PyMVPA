# emacs: -*- mode: python; py-indent-offset: 4; indent-tabs-mode: nil -*-
# vi: set ft=python sts=4 ts=4 sw=4 et:
### ### ### ### ### ### ### ### ### ### ### ### ### ### ### ### ### ### ### ##
#
#   See COPYING file distributed along with the PyMVPA package for the
#   copyright and license terms.
#
### ### ### ### ### ### ### ### ### ### ### ### ### ### ### ### ### ### ### ##
"""Helper to verify presence of external libraries and modules
"""

__docformat__ = 'restructuredtext'
import os

from mvpa.base import warning
from mvpa import cfg
from mvpa.misc.support import SmartVersion

if __debug__:
    from mvpa.base import debug

class _VersionsChecker(dict):
    """Helper class to check the versions of the available externals
    """

    def __init__(self, *args, **kwargs):
        self._KNOWN = {}
        dict.__init__(self, *args, **kwargs)

    def __getitem__(self, key):
        if not self.has_key(key):
            if key in self._KNOWN:
                # run registered procedure to obtain versions
                self._KNOWN[key]()
            else:
                exists(key, force=True, raise_=True)
        return super(_VersionsChecker, self).__getitem__(key)

versions = _VersionsChecker()
"""Versions of available externals, as tuples
"""

def __assign_numpy_version():
    """Check if numpy is present (it must be) an if it is -- store its version
    """
<<<<<<< HEAD
    import numpy as np
    versions['numpy'] = SmartVersion(np.__version__)

def __assign_scipy_version():
=======
    import warnings
    exists('numpy', raiseException='always')
>>>>>>> e6b5fc60
    # To don't allow any crappy warning to sneak in
    import warnings
    warnings.simplefilter('ignore', DeprecationWarning)
    try:
        import scipy as sp
    except:
        warnings.simplefilter('default', DeprecationWarning)
        raise
    warnings.simplefilter('default', DeprecationWarning)
    versions['scipy'] = SmartVersion(sp.__version__)

def __check_scipy():
    """Check if scipy is present an if it is -- store its version
    """
    exists('numpy', raise_=True)
    __assign_numpy_version()
    __assign_scipy_version()
    import scipy as sp

def _suppress_scipy_warnings():
    # Infiltrate warnings if necessary
    numpy_ver = versions['numpy']
    scipy_ver = versions['scipy']
    # There is way too much deprecation warnings spit out onto the
    # user. Lets assume that they should be fixed by scipy 0.7.0 time
    if scipy_ver >= "0.6.0" and scipy_ver < "0.7.0" \
        and numpy_ver > "1.1.0":
        import warnings
        if not __debug__ or (__debug__ and not 'PY' in debug.active):
            if __debug__:
                debug('EXT', "Setting up filters for numpy DeprecationWarnings")
            filter_lines = [
                ('NumpyTest will be removed in the next release.*',
                 DeprecationWarning),
                ('PyArray_FromDims: use PyArray_SimpleNew.',
                 DeprecationWarning),
                ('PyArray_FromDimsAndDataAndDescr: use PyArray_NewFromDescr.',
                 DeprecationWarning),
                # Trick re.match, since in warnings absent re.DOTALL in re.compile
                ('[\na-z \t0-9]*The original semantics of histogram is scheduled to be.*'
                 '[\na-z \t0-9]*', Warning) ]
            for f, w in filter_lines:
                warnings.filterwarnings('ignore', f, w)


def __assign_mdp_version():
    """Check if mdp is present (it must be) an if it is -- store its version
    """
    import mdp
    ver = mdp.__version__
    if SmartVersion(ver) == "2.5" and not hasattr(mdp.nodes, 'IdentityNode'):
        # Thanks to Yarik's shipment of svn snapshots into Debian we
        # can't be sure if that was already released version, since
        # mdp guys didn't use -dev suffix
        ver += '-dev'
    versions['mdp'] = SmartVersion(ver)


def __check_pywt(features=None):
    """Check for available functionality within pywt

    Parameters
    ----------
    features : list of str
      List of known features to check such as 'wp reconstruct',
      'wp reconstruct fixed'
    """
    import pywt
    import numpy as np
    data = np.array([ 0.57316901,  0.65292526,  0.75266733,  0.67020084,  0.46505364,
                     0.76478331,  0.33034164,  0.49165547,  0.32979941,  0.09696717,
                     0.72552711,  0.4138999 ,  0.54460628,  0.786351  ,  0.50096306,
                     0.72436454, 0.2193098 , -0.0135051 ,  0.34283984,  0.65596245,
                     0.49598417,  0.39935064,  0.26370727,  0.05572373,  0.40194438,
                     0.47004551,  0.60327258,  0.25628266,  0.32964893,  0.24009889,])
    mode = 'per'
    wp = pywt.WaveletPacket(data, 'sym2', mode)
    wp2 = pywt.WaveletPacket(data=None, wavelet='sym2', mode=mode)
    try:
        for node in wp.get_level(2): wp2[node.path] = node.data
    except:
        raise ImportError, \
               "Failed to reconstruct WP by specifying data in the layer"

    if 'wp reconstruct fixed' in features:
        rec = wp2.reconstruct()
        if np.linalg.norm(rec[:len(data)] - data) > 1e-3:
            raise ImportError, \
                  "Failed to reconstruct WP correctly"
    return True


def __check_libsvm_verbosity_control():
    """Check for available verbose control functionality
    """
    import mvpa.clfs.libsvmc._svmc as _svmc
    try:
        _svmc.svm_set_verbosity(0)
    except:
        raise ImportError, "Provided version of libsvm has no way to control " \
              "its level of verbosity"

def __assign_shogun_version():
    """Assign shogun versions
    """
    if 'shogun' in versions:
        return
    import shogun.Classifier as __sc
    versions['shogun:rev'] = __sc.Version_get_version_revision()
    ver = __sc.Version_get_version_release().lstrip('v')
    versions['shogun:full'] = ver
    if '_' in ver:
        ver = ver[:ver.index('_')]
    versions['shogun'] = ver


def __check_shogun(bottom_version, custom_versions=[]):
    """Check if version of shogun is high enough (or custom known) to
    be enabled in the testsuite

    Parameters
    ----------
    bottom_version : int
      Bottom version which must be satisfied
    custom_versions : list of int
      Arbitrary list of versions which could got patched for
      a specific issue
    """
    import shogun.Classifier as __sc
    ver = __sc.Version_get_version_revision()
    __assign_shogun_version()
    if (ver in custom_versions) or (ver >= bottom_version):
        return True
    else:
        raise ImportError, 'Version %s is smaller than needed %s' % \
              (ver, bottom_version)

def __assign_nipy_version():
    import nipy
    versions['nipy'] = SmartVersion(nipy.__version__)

def __check_weave():
    """Apparently presence of scipy is not sufficient since some
    versions experience problems. E.g. in Sep,Oct 2008 lenny's weave
    failed to work. May be some other converter could work (? See
    http://lists.debian.org/debian-devel/2008/08/msg00730.html for a
    similar report.

    Following simple snippet checks compilation of the basic code using
    weave
    """
    from scipy import weave
    from scipy.weave import converters, build_tools
    import numpy as np
    # to shut weave up
    import sys
    # we can't rely on weave at all at the restoring argv. On etch box
    # restore_sys_argv() is apparently is insufficient
    oargv = sys.argv[:]
    ostdout = sys.stdout
    if not( __debug__ and 'EXT_' in debug.active):
        from StringIO import StringIO
        sys.stdout = StringIO()
        # *nix specific solution to shut weave up.
        # Some users must complain and someone
        # needs to fix this to become more generic.
        cargs = [">/dev/null", "2>&1"]
    else:
        cargs = []
    fmsg = None
    try:
        data = np.array([1,2,3])
        counter = weave.inline("data[0]=fabs(-1);", ['data'],
                               type_converters=converters.blitz,
                               verbose=0,
                               extra_compile_args=cargs,
                               compiler = 'gcc')
    except Exception, e:
        fmsg = "Failed to build simple weave sample." \
               " Exception was %s" % str(e)

    sys.stdout = ostdout
    # needed to fix sweave which might "forget" to restore sysv
    # build_tools.restore_sys_argv()
    sys.argv = oargv
    if fmsg is not None:
        raise ImportError, fmsg
    else:
        return "Everything is cool"


def __check_atlas_family(family):
    # XXX I guess pylint will dislike it a lot
    from mvpa.atlases.warehouse import KNOWN_ATLAS_FAMILIES
    names, pathpattern = KNOWN_ATLAS_FAMILIES[family]
    filename = pathpattern % {'name':names[0]}
    if not os.path.exists(filename):
        raise ImportError, "Cannot find file %s for atlas family %s" \
              % (filename, family)
    pass


def __check_stablerdist():
    import scipy.stats
    import numpy as np
    ## Unfortunately 0.7.0 hasn't fixed the issue so no chance but to do
    ## a proper numerical test here
    try:
        scipy.stats.rdist(1.32, 0, 1).cdf(-1.0 + np.finfo(float).eps)
        # Actually previous test is insufficient for 0.6, so enabling
        # elderly test on top
        # ATM all known implementations which implement custom cdf for
        #     rdist are misbehaving, so there should be no _cdf
        if '_cdf' in scipy.stats.distributions.rdist_gen.__dict__.keys():
            raise ImportError, \
                  "scipy.stats carries misbehaving rdist distribution"
    except ZeroDivisionError:
        raise RuntimeError, "RDist in scipy is still unstable on the boundaries"


def __check_rv_discrete_ppf():
    """Unfortunately 0.6.0-12 of scipy pukes on simple ppf
    """
    import scipy.stats
    try:
        bdist = scipy.stats.binom(100, 0.5)
        bdist.ppf(0.9)
    except TypeError:
        raise RuntimeError, "pmf is broken in discrete dists of scipy.stats"


def __check_in_ipython():
    # figure out if ran within IPython
    if '__IPYTHON__' in globals()['__builtins__']:
        try:
            from IPython import Release
            versions['ipython'] = SmartVersion(Release.version)
        except:
            pass
        return
    raise RuntimeError, "Not running in IPython session"

def __check_openopt():
    try:
        import openopt as _
        return
    except ImportError:
        pass
    import scikits.openopt as _
    return

def __check_skl():
    import scikits.learn as _

def _set_matplotlib_backend():
    """Check if we have custom backend to set and it is different
    from current one
    """
    backend = cfg.get('matplotlib', 'backend')
    if backend:
        import matplotlib as mpl
        mpl_backend = mpl.get_backend().lower()
        if mpl_backend != backend.lower():
            if __debug__:
                debug('EXT_', "Trying to set matplotlib backend to %s" % backend)
            mpl.use(backend)
            import warnings
            # And disable useless warning from matplotlib in the future
            warnings.filterwarnings(
                'ignore', 'This call to matplotlib.use() has no effect.*',
                UserWarning)
        elif __debug__:
            debug('EXT_',
                  "Not trying to set matplotlib backend to %s since it was "
                  "already set" % backend)


def __assign_matplotlib_version():
    """Check for matplotlib version and set backend if requested."""
    import matplotlib
    versions['matplotlib'] = SmartVersion(matplotlib.__version__)
    _set_matplotlib_backend()

def __check_pylab():
    """Check if matplotlib is there and then pylab"""
<<<<<<< HEAD
    exists('matplotlib', raise_=True)
    import pylab as pl
=======
    exists('matplotlib', raiseException='always')
    import pylab as P
>>>>>>> e6b5fc60

def __check_pylab_plottable():
    """Simple check either we can plot anything using pylab.

    Primary use in unittests
    """
    try:
<<<<<<< HEAD
        exists('pylab', raise_=True)
        import pylab as pl
        fig = pl.figure()
        pl.plot([1,2], [1,2])
        pl.close(fig)
=======
        exists('pylab', raiseException='always')
        import pylab as P
        fig = P.figure()
        P.plot([1,2], [1,2])
        P.close(fig)
>>>>>>> e6b5fc60
    except:
        raise RuntimeError, "Cannot plot in pylab"
    return True


def __check_griddata():
    """griddata might be independent module or part of mlab
    """

    try:
        from griddata import griddata as __
        return True
    except ImportError:
        if __debug__:
            debug('EXT_', 'No python-griddata available')

    from matplotlib.mlab import griddata as __
    return True


def __check_reportlab():
    import reportlab as rl
    versions['reportlab'] = SmartVersion(rl.Version)

def __check_pprocess():
    import pprocess as pp
    versions['pprocess'] = SmartVersion(pp.__version__)

def __check_rpy():
    """Check either rpy is available and also set it for the sane execution
    """
    #import rpy_options
    #rpy_options.set_options(VERBOSE=False, SETUP_READ_CONSOLE=False) # SETUP_WRITE_CONSOLE=False)
    #rpy_options.set_options(VERBOSE=False, SETUP_WRITE_CONSOLE=False) # SETUP_WRITE_CONSOLE=False)
    #    if not cfg.get('rpy', 'read_console', default=False):
    #        print "no read"
    #        rpy_options.set_options(SETUP_READ_CONSOLE=False)
    #    if not cfg.get('rpy', 'write_console', default=False):
    #        print "no write"
    #        rpy_options.set_options(SETUP_WRITE_CONSOLE=False)
    import rpy
    if not cfg.getboolean('rpy', 'interactive', default=True) \
           and (rpy.get_rpy_input() is rpy.rpy_io.rpy_input):
        if __debug__:
            debug('EXT_', "RPy: providing dummy callback for input to return '1'")
        def input1(*args): return "1"      # which is "1: abort (with core dump, if enabled)"
        rpy.set_rpy_input(input1)

def __check_rpy2():
    """Check either rpy2 is available and also set it for the sane execution
    """
    import rpy2
    versions['rpy2'] = SmartVersion(rpy2.__version__)

    import rpy2.robjects
    r = rpy2.robjects.r
    r.options(warn=cfg.get_as_dtype('rpy', 'warn', dtype=int, default=-1))

    # To shut R up while it is importing libraries to do not ruin out
    # doctests
    r.library = lambda libname: \
                r("suppressPackageStartupMessages(library(%r))" % libname)

# contains list of available (optional) external classifier extensions
_KNOWN = {'libsvm':'import mvpa.clfs.libsvmc._svm as __; x=__.seq_to_svm_node',
          'libsvm verbosity control':'__check_libsvm_verbosity_control();',
          'nifti':'from nifti import NiftiImage as __',
          'nifti ge 0.20090205.1':
                'from nifti.clib import detachDataFromImage as __',
          'nibabel':'from nibabel import Nifti1Image as __',
          'ctypes':'import ctypes as __',
          'shogun':'__assign_shogun_version()',
          'shogun.krr': '__assign_shogun_version(); import shogun.Regression as __; x=__.KRR',
          'shogun.mpd': '__assign_shogun_version(); import shogun.Classifier as __; x=__.MPDSVM',
          'shogun.lightsvm': '__assign_shogun_version(); import shogun.Classifier as __; x=__.SVMLight',
          'shogun.svmocas': '__assign_shogun_version(); import shogun.Classifier as __; x=__.SVMOcas',
          'shogun.svrlight': '__assign_shogun_version(); from shogun.Regression import SVRLight as __',
          'numpy': "__assign_numpy_version()",
          'scipy': "__check_scipy()",
          'good scipy.stats.rdist': "__check_stablerdist()",
          'good scipy.stats.rv_discrete.ppf': "__check_rv_discrete_ppf()",
          'weave': "__check_weave()",
          'pywt': "import pywt as __",
          'pywt wp reconstruct': "__check_pywt(['wp reconstruct'])",
          'pywt wp reconstruct fixed': "__check_pywt(['wp reconstruct fixed'])",
<<<<<<< HEAD
          #'rpy': "__check_rpy()",
          'rpy2': "__check_rpy2()",
          'lars': "exists('rpy2', raise_=True);" \
                  "import rpy2.robjects; rpy2.robjects.r.library('lars')",
          'mass': "exists('rpy2', raise_=True);" \
                  "import rpy2.robjects; rpy2.robjects.r.library('MASS')",
          'elasticnet': "exists('rpy2', raise_=True); "\
                  "import rpy2.robjects; rpy2.robjects.r.library('elasticnet')",
          'glmnet': "exists('rpy2', raise_=True); " \
                  "import rpy2.robjects; rpy2.robjects.r.library('glmnet')",
          'matplotlib': "__assign_matplotlib_version()",
=======
          'rpy': "__check_rpy()",
          'lars': "exists('rpy', raiseException='always'); import rpy; rpy.r.library('lars')",
          'elasticnet': "exists('rpy', raiseException='always'); import rpy; rpy.r.library('elasticnet')",
          'glmnet': "exists('rpy', raiseException='always'); import rpy; rpy.r.library('glmnet')",
          'matplotlib': "__check_matplotlib()",
>>>>>>> e6b5fc60
          'pylab': "__check_pylab()",
          'pylab plottable': "__check_pylab_plottable()",
          'openopt': "__check_openopt()",
          'skl': "__check_skl()",
          'mdp': "__assign_mdp_version()",
          'mdp ge 2.4': "from mdp.nodes import LLENode as __",
          'sg_fixedcachesize': "__check_shogun(3043, [2456])",
           # 3318 corresponds to release 0.6.4
          'sg ge 0.6.4': "__check_shogun(3318)",
           # 3377 corresponds to release 0.6.5
          'sg ge 0.6.5': "__check_shogun(3377)",
          'hcluster': "import hcluster as __",
          'griddata': "__check_griddata()",
          'cPickle': "import cPickle as __",
          'gzip': "import gzip as __",
          'lxml': "from lxml import objectify as __",
          'atlas_pymvpa': "__check_atlas_family('pymvpa')",
          'atlas_fsl': "__check_atlas_family('fsl')",
          'running ipython env': "__check_in_ipython()",
          'reportlab': "__check_reportlab()",
          'nose': "import nose as __",
          'pprocess': "__check_pprocess()",
          'h5py': "import h5py as __",
          'nipy': "__assign_nipy_version()",
          }


def exists(dep, force=False, raise_=False, issueWarning=None):
    """
    Test whether a known dependency is installed on the system.

    This method allows us to test for individual dependencies without
    testing all known dependencies. It also ensures that we only test
    for a dependency once.

<<<<<<< HEAD
    Parameters
    ----------
    dep : string or list of string
      The dependency key(s) to test.
    force : boolean
      Whether to force the test even if it has already been
      performed.
    raise_ : boolean
      Whether to raise RuntimeError if dependency is missing.
    issueWarning : string or None or True
      If string, warning with given message would be thrown.
      If True, standard message would be used for the warning
      text.
=======
    :Parameters:
      dep : string or list of string
        The dependency key(s) to test.
      force : boolean
        Whether to force the test even if it has already been
        performed.
      raiseException : boolean or 'always'
        Whether to raise RuntimeError if dependency is missing.
        If True, it is still conditioned on the global setting 
        MVPA_EXTERNALS_RAISE_EXCEPTION, while would raise exception
        if missing despite the configuration if 'always'.
      issueWarning : string or None or True
        If string, warning with given message would be thrown.
        If True, standard message would be used for the warning
        text.
>>>>>>> e6b5fc60
    """
    # if we are provided with a list of deps - go through all of them
    if isinstance(dep, list) or isinstance(dep, tuple):
        results = [ exists(dep_, force, raise_) for dep_ in dep ]
        return bool(reduce(lambda x,y: x and y, results, True))

    # where to look in cfg
    cfgid = 'have ' + dep

    # pre-handle raiseException according to the global settings and local argument
    if isinstance(raiseException, str):
        if raiseException.lower() == 'always':
            raiseException = True
        else:
            raise ValueError("Unknown value of raiseException=%s. "
                             "Must be bool or 'always'" % raiseException)
    else: # must be bool conditioned on the global settings
        raiseException = raiseException \
                and cfg.getboolean('externals', 'raise exception', True)

    # prevent unnecessarry testing
    if cfg.has_option('externals', cfgid) \
       and not cfg.getboolean('externals', 'retest', default='no') \
       and not force:
        if __debug__:
            debug('EXT', "Skip retesting for '%s'." % dep)

        # check whether an exception should be raised, even though the external
        # was already tested previously
<<<<<<< HEAD
        if not cfg.getboolean('externals', cfgid) \
               and raise_ \
               and cfg.getboolean('externals', 'raise exception', True):
=======
        if not cfg.getboolean('externals', cfgid) and raiseException:
>>>>>>> e6b5fc60
            raise RuntimeError, "Required external '%s' was not found" % dep
        return cfg.getboolean('externals', cfgid)


    # determine availability of external (non-cached)

    # default to 'not found'
    result = False

    if not _KNOWN.has_key(dep):
        raise ValueError, "%s is not a known dependency key." % (dep)
    else:
        # try and load the specific dependency
        if __debug__:
            debug('EXT', "Checking for the presence of %s" % dep)

        # Exceptions which are silently caught while running tests for externals
        _caught_exceptions = [ImportError, AttributeError, RuntimeError]

        estr = ''
        try:
            exec _KNOWN[dep]
            result = True
        except tuple(_caught_exceptions), e:
            estr = ". Caught exception was: " + str(e)
        except Exception, e:
            # Add known ones by their names so we don't need to
            # actually import anything manually to get those classes
            if e.__class__.__name__ in ['RPy_Exception', 'RRuntimeError',
                                        'RPy_RException']:
                _caught_exceptions += [e.__class__]
                estr = ". Caught exception was: " + str(e)
            else:
                raise

        if __debug__:
            debug('EXT', "Presence of %s is%s verified%s" %
                  (dep, {True:'', False:' NOT'}[result], estr))

    if not result:
<<<<<<< HEAD
        if raise_ \
               and cfg.getboolean('externals', 'raise exception', True):
=======
        if raiseException:
>>>>>>> e6b5fc60
            raise RuntimeError, "Required external '%s' was not found" % dep
        if issueWarning is not None \
               and cfg.getboolean('externals', 'issue warning', True):
            if issueWarning is True:
                warning("Required external '%s' was not found" % dep)
            else:
                warning(issueWarning)


    # store result in config manager
    if not cfg.has_section('externals'):
        cfg.add_section('externals')
    if result:
        cfg.set('externals', 'have ' + dep, 'yes')
    else:
        cfg.set('externals', 'have ' + dep, 'no')

    return result

# Bind functions for some versions checkings
versions._KNOWN.update({
    'numpy' : __assign_numpy_version,
    'scipy' : __assign_scipy_version,
    'nipy' : __assign_nipy_version,
    'matplotlib': __assign_matplotlib_version,
    'mdp' : __assign_mdp_version,
    'ipython' : __check_in_ipython,
    'reportlab' : __check_reportlab,
    'pprocess' : __check_pprocess,
    'rpy2' : __check_rpy2,
    'shogun' : __assign_shogun_version,
    'shogun:rev' : __assign_shogun_version,
    'shogun:full' : __assign_shogun_version,
    })


##REF: Name was automagically refactored
def test_all_dependencies(force=False, verbosity=1):
    """
    Test for all known dependencies.

    Parameters
    ----------
    force : boolean
      Whether to force the test even if it has already been
      performed.

    """
    # loop over all known dependencies
    for dep in _KNOWN:
        if not exists(dep, force):
            if verbosity:
                warning("%s is not available." % dep)

    if __debug__:
        debug('EXT', 'The following optional externals are present: %s' \
                     % [ k[5:] for k in cfg.options('externals')
                            if k.startswith('have') \
                            and cfg.getboolean('externals', k) == True ])
<|MERGE_RESOLUTION|>--- conflicted
+++ resolved
@@ -43,15 +43,10 @@
 def __assign_numpy_version():
     """Check if numpy is present (it must be) an if it is -- store its version
     """
-<<<<<<< HEAD
     import numpy as np
     versions['numpy'] = SmartVersion(np.__version__)
 
 def __assign_scipy_version():
-=======
-    import warnings
-    exists('numpy', raiseException='always')
->>>>>>> e6b5fc60
     # To don't allow any crappy warning to sneak in
     import warnings
     warnings.simplefilter('ignore', DeprecationWarning)
@@ -337,13 +332,8 @@
 
 def __check_pylab():
     """Check if matplotlib is there and then pylab"""
-<<<<<<< HEAD
-    exists('matplotlib', raise_=True)
+    exists('matplotlib', raise_='always')
     import pylab as pl
-=======
-    exists('matplotlib', raiseException='always')
-    import pylab as P
->>>>>>> e6b5fc60
 
 def __check_pylab_plottable():
     """Simple check either we can plot anything using pylab.
@@ -351,19 +341,11 @@
     Primary use in unittests
     """
     try:
-<<<<<<< HEAD
-        exists('pylab', raise_=True)
+        exists('pylab', raise_='always')
         import pylab as pl
         fig = pl.figure()
         pl.plot([1,2], [1,2])
         pl.close(fig)
-=======
-        exists('pylab', raiseException='always')
-        import pylab as P
-        fig = P.figure()
-        P.plot([1,2], [1,2])
-        P.close(fig)
->>>>>>> e6b5fc60
     except:
         raise RuntimeError, "Cannot plot in pylab"
     return True
@@ -449,25 +431,17 @@
           'pywt': "import pywt as __",
           'pywt wp reconstruct': "__check_pywt(['wp reconstruct'])",
           'pywt wp reconstruct fixed': "__check_pywt(['wp reconstruct fixed'])",
-<<<<<<< HEAD
           #'rpy': "__check_rpy()",
           'rpy2': "__check_rpy2()",
-          'lars': "exists('rpy2', raise_=True);" \
+          'lars': "exists('rpy2', raise_='always');" \
                   "import rpy2.robjects; rpy2.robjects.r.library('lars')",
-          'mass': "exists('rpy2', raise_=True);" \
+          'mass': "exists('rpy2', raise_='always');" \
                   "import rpy2.robjects; rpy2.robjects.r.library('MASS')",
-          'elasticnet': "exists('rpy2', raise_=True); "\
+          'elasticnet': "exists('rpy2', raise_='always'); "\
                   "import rpy2.robjects; rpy2.robjects.r.library('elasticnet')",
-          'glmnet': "exists('rpy2', raise_=True); " \
+          'glmnet': "exists('rpy2', raise_='always'); " \
                   "import rpy2.robjects; rpy2.robjects.r.library('glmnet')",
           'matplotlib': "__assign_matplotlib_version()",
-=======
-          'rpy': "__check_rpy()",
-          'lars': "exists('rpy', raiseException='always'); import rpy; rpy.r.library('lars')",
-          'elasticnet': "exists('rpy', raiseException='always'); import rpy; rpy.r.library('elasticnet')",
-          'glmnet': "exists('rpy', raiseException='always'); import rpy; rpy.r.library('glmnet')",
-          'matplotlib': "__check_matplotlib()",
->>>>>>> e6b5fc60
           'pylab': "__check_pylab()",
           'pylab plottable': "__check_pylab_plottable()",
           'openopt': "__check_openopt()",
@@ -503,7 +477,6 @@
     testing all known dependencies. It also ensures that we only test
     for a dependency once.
 
-<<<<<<< HEAD
     Parameters
     ----------
     dep : string or list of string
@@ -513,27 +486,13 @@
       performed.
     raise_ : boolean
       Whether to raise RuntimeError if dependency is missing.
+      If True, it is still conditioned on the global setting 
+      MVPA_EXTERNALS_RAISE_EXCEPTION, while would raise exception
+      if missing despite the configuration if 'always'.
     issueWarning : string or None or True
       If string, warning with given message would be thrown.
       If True, standard message would be used for the warning
       text.
-=======
-    :Parameters:
-      dep : string or list of string
-        The dependency key(s) to test.
-      force : boolean
-        Whether to force the test even if it has already been
-        performed.
-      raiseException : boolean or 'always'
-        Whether to raise RuntimeError if dependency is missing.
-        If True, it is still conditioned on the global setting 
-        MVPA_EXTERNALS_RAISE_EXCEPTION, while would raise exception
-        if missing despite the configuration if 'always'.
-      issueWarning : string or None or True
-        If string, warning with given message would be thrown.
-        If True, standard message would be used for the warning
-        text.
->>>>>>> e6b5fc60
     """
     # if we are provided with a list of deps - go through all of them
     if isinstance(dep, list) or isinstance(dep, tuple):
@@ -543,15 +502,15 @@
     # where to look in cfg
     cfgid = 'have ' + dep
 
-    # pre-handle raiseException according to the global settings and local argument
-    if isinstance(raiseException, str):
-        if raiseException.lower() == 'always':
-            raiseException = True
+    # pre-handle raise_ according to the global settings and local argument
+    if isinstance(raise_, str):
+        if raise_.lower() == 'always':
+            raise_ = True
         else:
-            raise ValueError("Unknown value of raiseException=%s. "
-                             "Must be bool or 'always'" % raiseException)
+            raise ValueError("Unknown value of raise_=%s. "
+                             "Must be bool or 'always'" % raise_)
     else: # must be bool conditioned on the global settings
-        raiseException = raiseException \
+        raise_ = raise_ \
                 and cfg.getboolean('externals', 'raise exception', True)
 
     # prevent unnecessarry testing
@@ -563,13 +522,7 @@
 
         # check whether an exception should be raised, even though the external
         # was already tested previously
-<<<<<<< HEAD
-        if not cfg.getboolean('externals', cfgid) \
-               and raise_ \
-               and cfg.getboolean('externals', 'raise exception', True):
-=======
-        if not cfg.getboolean('externals', cfgid) and raiseException:
->>>>>>> e6b5fc60
+        if not cfg.getboolean('externals', cfgid) and raise_:
             raise RuntimeError, "Required external '%s' was not found" % dep
         return cfg.getboolean('externals', cfgid)
 
@@ -610,12 +563,7 @@
                   (dep, {True:'', False:' NOT'}[result], estr))
 
     if not result:
-<<<<<<< HEAD
-        if raise_ \
-               and cfg.getboolean('externals', 'raise exception', True):
-=======
-        if raiseException:
->>>>>>> e6b5fc60
+        if raise_:
             raise RuntimeError, "Required external '%s' was not found" % dep
         if issueWarning is not None \
                and cfg.getboolean('externals', 'issue warning', True):
