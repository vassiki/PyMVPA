#emacs: -*- mode: python-mode; py-indent-offset: 4; indent-tabs-mode: nil -*-
#ex: set sts=4 ts=4 sw=4 et:
### ### ### ### ### ### ### ### ### ### ### ### ### ### ### ### ### ### ### ##
#
#   See COPYING file distributed along with the PyMVPA package for the
#   copyright and license terms.
#
### ### ### ### ### ### ### ### ### ### ### ### ### ### ### ### ### ### ### ##
"""Base class for data measures: algorithms that quantify properties of
datasets.

Besides the `DatasetMeasure` base class this module also provides the (abstract)
`SensitivityAnalyzer` class. The difference between a general measure and
the output of the `SensitivityAnalyzer` is that the latter returns a 1d map
(one value per feature in the dataset). In contrast there are no restrictions
on the returned value of `DatasetMeasure` except for that it has to be in some
iterable container.
"""

__docformat__ = 'restructuredtext'

import numpy as N
import copy

from mvpa.misc.state import StateVariable, Stateful
from mvpa.clfs.classifier import BoostedClassifier
<<<<<<< HEAD
from mvpa.clfs.sg.svm import LinearSVM as LinearSVM_sg
from mvpa.clfs import sg, libsvm
=======
from mvpa.clfs.svm import LinearSVM
from mvpa.misc.transformers import Absolute, Identity, FirstAxisMean
>>>>>>> 0f5c7237

if __debug__:
    from mvpa.misc import debug

class DatasetMeasure(Stateful):
    """A measure computed from a `Dataset` (base class).

    All subclasses shall get all necessary parameters via their constructor,
    so it is possible to get the same type of measure for multiple datasets
    by passing them to the __call__() method successively.
    """

    raw_result = StateVariable(enabled=False,
        doc="Result before applying transformer")

    def __init__(self, transformer=None, *args, **kwargs):
        """Does nothing special.

        :Parameter:
            transformer: Functor
                This functor is called in `__call__()` to perform a final
                processing step on the to be returned dataset measure. If None,
                nothing is called
        """
        Stateful.__init__(self, **kwargs)

        self.__transformer = transformer
        """Functor to be called in return statement of all subclass __call__()
        methods."""


    def __call__(self, dataset):
        """Compute measure on a given `Dataset`.

        Each implementation has to handle a single arguments: the source
        dataset.

        Returns the computed measure in some iterable (list-like)
        container applying transformer if such is defined
        """
        result = self._call(dataset)
        self.raw_result = result
        if not self.__transformer is None:
            result = self.__transformer(result)
        return result


    def _call(self, dataset):
        """Actually compute measure on a given `Dataset`.

        Each implementation has to handle a single arguments: the source
        dataset.

        Returns the computed measure in some iterable (list-like) container.
        """
        raise NotImplemented



class ScalarDatasetMeasure(DatasetMeasure):
    """A scalar measure computed from a `Dataset` (base class).

    Should behave like a DatasetMeasure.
    """
    def __init__(self, *args, **kwargs):
        """Does nothing."""
        DatasetMeasure.__init__(self, *(args), **(kwargs))


    def _call(self, dataset):
        """Computes a scalar measure on a given `Dataset`.

        Behaves like a `DatasetMeasure`, but computes and returns a single
        scalar value.
        """
        raise NotImplementedError



class FeaturewiseDatasetMeasure(DatasetMeasure):
    """A per-feature-measure computed from a `Dataset` (base class).

    Should behave like a DatasetMeasure.
    """
    def __init__(self, *args, **kwargs):
        """Does nothing."""
        DatasetMeasure.__init__(self, *(args), **(kwargs))


    def _call(self, dataset):
        """Computes a per-feature-measure on a given `Dataset`.

        Behaves like a `DatasetMeasure`, but computes and returns a 1d ndarray
        with one value per feature.
        """
        raise NotImplementedError



class SensitivityAnalyzer(FeaturewiseDatasetMeasure):
    """Base class of all sensitivity analysers.

    A sensitivity analyser is an algorithm that assigns a sensitivity value to
    all features in a dataset.
    """
    def __init__(self, *args, **kwargs):
        """Does nothing."""
        FeaturewiseDatasetMeasure.__init__(self, *(args), **(kwargs))


    def _call(self, dataset):
        """Perform sensitivity analysis on a given `Dataset`.

        Each implementation has to handle a single arguments: the source
        dataset.

        Returns the computed sensitivity measure in a 1D array which's length
        and order matches the features in the dataset. Higher sensitivity values
        should indicate higher sensitivity (or signal to noise ratio or
        amount of available information or the like).
        """
        # XXX should we allow to return multiple maps (as a sequence) as
        # currently (illegally) done by SplittingSensitivityAnalyzer?
        raise NotImplementedError


#
# Flavored implementations of SensitivityAnalyzers

class ClassifierBasedSensitivityAnalyzer(SensitivityAnalyzer):

    def __init__(self, clf, force_training=True, **kwargs):
        """Initialize the analyzer with the classifier it shall use.

        :Parameters:
          clf : Classifier
            classifier to use. Only classifiers sub-classed from
            `LinearSVM` may be used.
          force_training : Bool
            if classifier was already trained -- do not retrain
        """

        """Does nothing special."""
        SensitivityAnalyzer.__init__(self, **kwargs)

        self.__clf = clf
        """Classifier used to computed sensitivity"""

        self._force_training = force_training
        """Either to force it to train"""


    def __repr__(self):
        return \
            "<ClassifierBasedSensitivityAnalyzer on %s. force_training=%s" % \
               (`self.__clf`, str(self._force_training))


    def __call__(self, dataset):
        """Train classifier on `dataset` and then compute actual sensitivity.
        """
        if not self.clf.trained or self._force_training:
            if __debug__:
                debug("SA", "Training classifier %s %s" %
                      (`self.clf`,
                       {False: "since it wasn't yet trained",
                        True:  "although it was trained previousely"}
                       [self.clf.trained]))
            self.clf.train(dataset)

        return SensitivityAnalyzer.__call__(self, dataset)


    def _setClassifier(self, clf):
        self.__clf = clf

    clf = property(fget=lambda self:self.__clf,
                   fset=_setClassifier)


def selectAnalyzer(clf, basic_analyzer=None, **kwargs):
    """Factory method which knows few classifiers and their sensitivity
    analyzers.

    :Parameters:
      clf : Classifier
        the one for which to select analyzer
      basic_analyzer : SensitivityAnalyzer
        in case if `clf` is a classifier which uses other classifiers
        specify which basic_analyzer to use when constructing combined analyzer

    This function is just to assign default values. For
    advanced/controlled computation assign them explicitely
    """
    banalyzer = None
    if isinstance(clf, libsvm.svm.LinearSVM) or isinstance(clf, sg.svm.LinearSVM):
        from linsvmweights import LinearSVMWeights
        banalyzer = LinearSVMWeights(clf, transformer=Absolute, **kwargs)
    elif isinstance(clf, BoostedClassifier):
        if basic_analyzer is None and len(clf.clfs) > 0:
            basic_analyzer = selectAnalyzer(clf.clfs[0], **kwargs)
            if __debug__:
                debug("SA", "Selected basic analyzer %s for classifier %s " +
                      "based on 0th classifier in it being %s" %
                      (analyzer, clf, clf.clfs[0] ))
        banalyzer = BoostedClassifierSensitivityAnalyzer(clf,
                            analyzer=basic_analyzer, **kwargs)
    return banalyzer


class CombinedSensitivityAnalyzer(SensitivityAnalyzer):
    """Set sensitivity analyzers to be merged into a single output"""

    sensitivities = StateVariable(enabled=False,
        doc="Sensitivities produced by each classifier")

    def __init__(self, analyzers=None,
                 combiner=FirstAxisMean,
                 **kwargs):
        if analyzers == None:
            analyzers = []

        SensitivityAnalyzer.__init__(self, **kwargs)
        self.__analyzers = analyzers
        """List of analyzers to use"""

        self.__combiner = combiner
        """Which functor to use to combine all sensitivities"""



    def _call(self, dataset):
        sensitivities = []
        ind = 0
        for analyzer in self.__analyzers:
            if __debug__:
                debug("SA", "Computing sensitivity for SA#%d:%s" %
                      (ind, analyzer))
            sensitivity = analyzer(dataset)
            sensitivities.append(sensitivity)
            ind += 1

        self.sensitivities = sensitivities
        return self.__combiner(sensitivities)


    def _setAnalyzers(self, analyzers):
        """Set the analyzers
        """
        self.__analyzers = analyzers
        """Analyzers to use"""

    analyzers = property(fget=lambda x:x.__analyzers,
                         fset=_setAnalyzers,
                         doc="Used analyzers")



class BoostedClassifierSensitivityAnalyzer(ClassifierBasedSensitivityAnalyzer):
    """Set sensitivity analyzers to be merged into a single output"""

    def __init__(self,
                 clf,
                 analyzer=None,
                 combined_analyzer=None,
                 **kwargs):
        """Initialize Sensitivity Analyzer for `BoostedClassifier`
        """
        ClassifierBasedSensitivityAnalyzer.__init__(self, clf, **kwargs)
        if combined_analyzer is None:
            combined_analyzer = CombinedSensitivityAnalyzer(**kwargs)
        self.__combined_analyzer = combined_analyzer
        """Combined analyzer to use"""

        self.__analyzer = None
        """Analyzer to use for basic classifiers within boosted classifier"""


    def _call(self, dataset):
        analyzers = []
        # create analyzers
        for clf in self.clf.clfs:
            if self.__analyzer is None:
                analyzer = selectAnalyzer(clf)
                if analyzer is None:
                    raise ValueError, \
                          "Wasn't able to figure basic analyzer for clf %s" % \
                          `clf`
                if __debug__:
                    debug("SA", "Selected analyzer %s for clf %s" % \
                          (`analyzer`, `clf`))
            else:
                # shallow copy should be enough...
                analyzer = copy.copy(self.__analyzer)

            # assign corresponding classifier
            analyzer.clf = clf
            # if clf was trained already - don't train again
            if clf.trained:
                analyzer._force_training = False
            analyzers.append(analyzer)

        self.__combined_analyzer.analyzers = analyzers

        return self.__combined_analyzer(dataset)

    combined_analyzer = property(fget=lambda x:x.__combined_analyzer)<|MERGE_RESOLUTION|>--- conflicted
+++ resolved
@@ -24,13 +24,8 @@
 
 from mvpa.misc.state import StateVariable, Stateful
 from mvpa.clfs.classifier import BoostedClassifier
-<<<<<<< HEAD
-from mvpa.clfs.sg.svm import LinearSVM as LinearSVM_sg
 from mvpa.clfs import sg, libsvm
-=======
-from mvpa.clfs.svm import LinearSVM
 from mvpa.misc.transformers import Absolute, Identity, FirstAxisMean
->>>>>>> 0f5c7237
 
 if __debug__:
     from mvpa.misc import debug
