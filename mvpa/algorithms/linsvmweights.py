--- conflicted
+++ resolved
@@ -62,14 +62,8 @@
                   "sensitivity for clf %s of type %s." % \
                   (`clf`, `type(clf)`)
 
-<<<<<<< HEAD
 
     def __libsvm(self, dataset, callables=[]):
-=======
-    def _call(self, dataset):
-        """Extract weights from Linear SVM classifier.
-        """
->>>>>>> 0f5c7237
         if self.clf.model.nr_class != 2:
             warning("You are estimating sensitivity for SVM %s trained on %d" %
                     (`self.clf`, self.clf.model.nr_class) +
@@ -89,9 +83,16 @@
         # weighted impact of SVs on decision, then for each feature
         # take mean across SVs to get a single weight value
         # per feature
-<<<<<<< HEAD
+        weights = (svcoef * svs).mean(axis=0).A1
 
-        return N.abs((svcoef * svs).mean(axis=0).A1)
+        if __debug__:
+            debug('SVM',
+                  "Extracting weights for %d-class SVM: #SVs=%s, " %
+                  (self.clf.model.nr_class, `self.clf.model.getNSV()`) +
+                  " SVcoefshape=%s SVs.shape=%s Rhos=%s. Result: min=%f max=%f" %\
+                  (svcoef.shape, svs.shape, rhos, N.min(weights), N.max(weights)))
+        return weights
+
 
     def __sg_helper(self, svm):
         """Helper function to compute sensitivity for a single given SVM"""
@@ -134,22 +135,10 @@
                 sens += self.__sg_helper(svm.get_svm(i))
         else:
             sens = N.abs(self.__sg_helper(svm))
-        return N.abs(sens)
+        return sens
 
 
     def _call(self, dataset, callables=[]):
         """Extract weights from Linear SVM classifier.
         """
-        return self.__sens(dataset, callables)
-=======
-        weights = (svcoef * svs).mean(axis=0).A1
-
-        if __debug__:
-            debug('SVM',
-                  "Extracting weights for %d-class SVM: #SVs=%s, " %
-                  (self.clf.model.nr_class, `self.clf.model.getNSV()`) +
-                  " SVcoefshape=%s SVs.shape=%s Rhos=%s. Result: min=%f max=%f" %\
-                  (svcoef.shape, svs.shape, rhos, N.min(weights), N.max(weights)))
-
-        return weights
->>>>>>> 0f5c7237
+        return self.__sens(dataset, callables)