#emacs: -*- mode: python-mode; py-indent-offset: 4; indent-tabs-mode: nil -*-
#ex: set sts=4 ts=4 sw=4 et:
### ### ### ### ### ### ### ### ### ### ### ### ### ### ### ### ### ### ### ##
#
#   See COPYING file distributed along with the PyMVPA package for the
#   copyright and license terms.
#
### ### ### ### ### ### ### ### ### ### ### ### ### ### ### ### ### ### ### ##
"""PyMVPA: Implementation of the Searchlight algorithm"""

import sys

import numpy as N

if __debug__:
    from mvpa.misc import debug

from mvpa.datasets.mappeddataset import MappedDataset
from mvpa.datasets.mapper import MetricMapper
from mvpa.algorithms.datameasure import SensitivityAnalyzer


class Searchlight(SensitivityAnalyzer):
    """Runs a DataMeasure on all possible spheres of a certain size within a
    dataset.

    The idea to use a searchlight as a sensitivity analyser stems from this
    paper:

      Kriegeskorte, N., Goebel, R. & Bandettini, P. (2006).
      'Information-based functional brain mapping.' Proceedings of the
      National Academy of Sciences of the United States of America 103,
      3863-3868.
    """
<<<<<<< HEAD
    def __init__(self, datameasure, combinefx=N.array, radius=1.0):
=======
    def __init__(self, datameasure,
                 combinefx=N.array,
                 radius=1.0,
                 verbose=False):
>>>>>>> a0c67788
        """Initialize Searchlight to compute 'datameasure' for each sphere with
        a certain 'radius' in a given dataset (see __call__()).

        The results of the datameasures of all spheres are passed to 'combinefx'
        and the output of that call is returned.
        """
        SensitivityAnalyzer.__init__(self)

        self.__datameasure = datameasure
        self.__radius = radius
        self.__combinefx = combinefx
<<<<<<< HEAD

        self._resetState()
=======
        self.__verbose = verbose
        self.__spheresizes = []
>>>>>>> a0c67788


    def _resetState(self):
        """Don't touch me"""
        self.__spheresizes = []


    def __call__(self, dataset, callables=[]):
        """Perform the spheresearch.
        """
        if not isinstance(dataset, MappedDataset) \
           or not isinstance(dataset.mapper, MetricMapper):
            raise ValueError, "Searchlight only works with MappedDatasets " \
                              "that make use of a mapper with information " \
                              "about the dataspace metrics."

        self._resetState()

        if __debug__:
            nspheres = dataset.nfeatures
            sphere_count = 0

        # collect the results in a list -- you never know what you get
        results = []

        # put spheres around all features in the dataset and compute the
        # measure within them
        for f in xrange(dataset.nfeatures):
            sphere = dataset.selectFeatures(
                        dataset.mapper.getNeighbors(f,
                                                    self.__radius))

            # compute the datameasure and store in results
            # XXX implement callbacks!
            measure = self.__datameasure(sphere)
            results.append(measure)

            # store the size of the sphere dataset
            self.__spheresizes.append(sphere.nfeatures)

            if __debug__:
                sphere_count += 1
                debug('SLC', "Doing %i spheres: %i (%i features) [%i%%]" \
                    % (nspheres,
                       sphere_count,
                       sphere.nfeatures,
                       float(sphere_count)/nspheres*100,), cr=True)

        if __debug__:
            debug('SLC', '')

        # transform the results with the user-supplied function and return
        return self.__combinefx(results)

    spheresizes = property(fget=lambda self: self.__spheresizes)



#class OptimalSearchlight( object ):
#    def __init__( self,
#                  searchlight,
#                  test_radii,
#                  verbose=False,
#                  **kwargs ):
#        """
#        """
#        # results will end up here
#        self.__perfmeans = []
#        self.__perfvars = []
#        self.__chisquares = []
#        self.__chanceprobs = []
#        self.__spheresizes = []
#
#        # run searchligh for all radii in the list
#        for radius in test_radii:
#            if verbose:
#                print 'Using searchlight with radius:', radius
#            # compute the results
#            searchlight( radius, **(kwargs) )
#
#            self.__perfmeans.append( searchlight.perfmean )
#            self.__perfvars.append( searchlight.perfvar )
#            self.__chisquares.append( searchlight.chisquare )
#            self.__chanceprobs.append( searchlight.chanceprob )
#            self.__spheresizes.append( searchlight.spheresize )
#
#
#        # now determine the best classification accuracy
#        best = N.array(self.__perfmeans).argmax( axis=0 )
#
#        # select the corresponding values of the best classification
#        # in all data tables
#        self.perfmean   = best.choose(*(self.__perfmeans))
#        self.perfvar    = best.choose(*(self.__perfvars))
#        self.chisquare  = best.choose(*(self.__chisquares))
#        self.chanceprob = best.choose(*(self.__chanceprobs))
#        self.spheresize = best.choose(*(self.__spheresizes))
#
#        # store the best performing radius
#        self.bestradius = N.zeros( self.perfmean.shape, dtype='uint' )
#        self.bestradius[searchlight.mask==True] = \
#            best.choose( test_radii )[searchlight.mask==True]
#
#
#
#def makeSphericalROIMask( mask, radius, elementsize=None ):
#    """
#    """
#    # use default elementsize if none is supplied
#    if not elementsize:
#        elementsize = [ 1 for i in range( len(mask.shape) ) ]
#    else:
#        if len( elementsize ) != len( mask.shape ):
#            raise ValueError, 'elementsize does not match mask dimensions.'
#
#    # rois will be drawn into this mask
#    roi_mask = N.zeros( mask.shape, dtype='int32' )
#
#    # while increase with every ROI
#    roi_id_counter = 1
#
#    # build spheres around every non-zero value in the mask
#    for center, spheremask in \
#        algorithms.SpheresInMask( mask,
#                                  radius,
#                                  elementsize,
#                                  forcesphere = True ):
#
#        # set all elements that match the current spheremask to the
#        # current ROI index value
#        roi_mask[spheremask] = roi_id_counter
#
#        # increase ROI counter
#        roi_id_counter += 1
#
#    return roi_mask<|MERGE_RESOLUTION|>--- conflicted
+++ resolved
@@ -32,14 +32,9 @@
       National Academy of Sciences of the United States of America 103,
       3863-3868.
     """
-<<<<<<< HEAD
-    def __init__(self, datameasure, combinefx=N.array, radius=1.0):
-=======
     def __init__(self, datameasure,
                  combinefx=N.array,
-                 radius=1.0,
-                 verbose=False):
->>>>>>> a0c67788
+                 radius=1.0):
         """Initialize Searchlight to compute 'datameasure' for each sphere with
         a certain 'radius' in a given dataset (see __call__()).
 
@@ -51,13 +46,7 @@
         self.__datameasure = datameasure
         self.__radius = radius
         self.__combinefx = combinefx
-<<<<<<< HEAD
-
-        self._resetState()
-=======
-        self.__verbose = verbose
         self.__spheresizes = []
->>>>>>> a0c67788
 
 
     def _resetState(self):
