# emacs: -*- mode: python; py-indent-offset: 4; indent-tabs-mode: nil -*-
# vi: set ft=python sts=4 ts=4 sw=4 et:
### ### ### ### ### ### ### ### ### ### ### ### ### ### ### ### ### ### ### ##
#
#   See COPYING file distributed along with the PyMVPA package for the
#   copyright and license terms.
#
### ### ### ### ### ### ### ### ### ### ### ### ### ### ### ### ### ### ### ##
"""Mapper for data detrending."""

__docformat__ = 'restructuredtext'

import numpy as N
from operator import isSequenceType

from mvpa.base import externals
if externals.exists('scipy', raiseException=True):
    # if we construct the polynomials ourselves, we wouldn't need scipy here
    from scipy.special import legendre

from mvpa.base.dochelpers import _str
from mvpa.mappers.base import Mapper


class PolyDetrendMapper(Mapper):
    """Mapper for regression-based removal of polynomial trends.

    Noteworthy feature are the possibility for chunk-wise detrending, optional
    regressors, and the ability to use positional information about the samples
    from the dataset.

    Any sample attribute from the to be mapped dataset can be used to define
    `chunks` that shall be detrended separately. The number of chunks is
    determined from the number of unique values of the attribute and all samples
    with the same value are considered to be in the same chunk.

    It is possible to provide a list of additional sample attribute names that
    will be used as confound regressors during detrending. This, for example,
    allows to use fMRI motion correction parameters to be considered.

    Finally, it is possible to use positional information about the dataset
    samples for the detrending. This is useful, for example, if the samples in
    the dataset are not equally spaced out over the acquisition time-window.
    In that case an actually linear trend in the data would be distorted and
    not properly removed. By setting the `inspace` argument to the name of a
    samples attribute that carries this information, the mapper will take this
    into account and shift the polynomials accordingly. If `inspace` is given,
    but the dataset doesn't contain such an attribute evenly spaced coordinates
    are generated and this information is stored in the mapped dataset.

    Notes
    -----
    The mapper only support mapping of datasets, not plain data. Moreover,
    reverse mapping, or subsequent forward-mapping of partial datasets are
    currently not implemented.

    Examples
    --------
    >>> from mvpa.datasets import dataset
    >>> from mvpa.mappers.detrend import PolyDetrendMapper
    >>> samples = N.array([[1.0, 2, 3, 3, 2, 1],
    ...                    [-2.0, -4, -6, -6, -4, -2]]).T
    >>> chunks = [0, 0, 0, 1, 1, 1]
    >>> ds = dataset(samples, chunks=chunks)
    >>> dm = PolyDetrendMapper(chunks='chunks', polyord=1)

    # the mapper will be auto-trained upon first use
    >>> mds = dm.forward(ds)

    # total removal all all (chunk-wise) linear trends
    >>> N.sum(N.abs(mds)) < 0.00001
    True
    """
    def __init__(self, polyord=1, chunks=None, opt_regs=None, inspace=None):
        """
        Parameters
        ----------
        polyord : int or list, optional
          Order of the Legendre polynomial to remove from the data.  This
          will remove every polynomial up to and including the provided
          value.  For example, 3 will remove 0th, 1st, 2nd, and 3rd order
          polynomials from the data.  N.B.: The 0th polynomial is the
          baseline shift, the 1st is the linear trend.
          If you specify a single int and `chunks` is not None, then this value
          is used for each chunk.  You can also specify a different polyord
          value for each chunk by providing a list or ndarray of polyord
          values the length of the number of chunks.
        chunks : str or None
          If None, the whole dataset is detrended at once. Otherwise, the given
          samples attribute (given by its name) is used to define chunks of the
          dataset that are processed individually. In that case, all the samples
          within a chunk should be in contiguous order and the chunks should be
          sorted in order from low to high -- unless the dataset provides
          information about the coordinate of each sample in the space that
          should be spanned be the polynomials (see `inspace` argument).
<<<<<<< HEAD
        opt_regs : list, None
=======
        opt_reg : list or None
>>>>>>> 2c667533
          Optional list of sample attribute names that should be used as
          additional regressors.  One example would be to regress out motion
          parameters.
        inspace : str or None
          If not None, a samples attribute of the same name is added to the
          mapped dataset that stores the coordinates of each sample in the
          space that is spanned by the polynomials. If an attribute of that
          name is already present in the input dataset its values are interpreted
          as sample coordinates in the space that should be spanned by the
          polynomials.
        """
        Mapper.__init__(self, inspace=inspace)

        self.__chunks = chunks
        self.__polyord = polyord
        self.__opt_reg = opt_regs

        # things that come from train()
        self._polycoords = None
        self._regs = None

        # secret switch to perform in-place detrending
        self._secret_inplace_detrend = False


    def __repr__(self):
        s = super(PolyDetrendMapper, self).__repr__()
        return s.replace("(",
                         "(polyord=%i, chunks=%s, opt_regs=%s, "
                          % (self.__polyord,
                             repr(self.__chunks),
                             repr(self.__opt_reg)),
                         1)


    def __str__(self):
        return _str(self, ord=self.__polyord)


    def _scale_array(self, a):
        # scale an array into the interval [-1,1] using its min and max values
        # as input range
        return a / ((a.max() - a.min()) / 2) - 1


    def _get_polycoords(self, ds, chunk_slicer):
        """Compute human-readable and scaled polycoords.

        Parameters
        ----------
        ds : dataset
        chunk_slicer : boolean array
          True elements indicate samples selected for detrending.

        Returns
        -------
        tuple
          (real-world polycoords, scaled polycoords into [-1,1])
        """
        inspace = self.get_inspace()
        if chunk_slicer is None:
            nsamples = len(ds)
        else:
            nsamples = chunk_slicer.sum()

        # if we don't have to take care of an inspace thing are easy
        if inspace is None:
            polycoords_scaled = N.linspace(-1, 1, nsamples)
            return None, polycoords_scaled
        else:
            # there is interest in the inspace, but do we have information, or
            # just want to store it later on
            if inspace in ds.sa:
                # we have info
                if chunk_slicer is None:
                    chunk_slicer = slice(None)
                polycoords = ds.sa[inspace].value[chunk_slicer]
            else:
                # no info in the dataset, just be nice and generate some
                # meaningful polycoords
                polycoords = N.arange(nsamples)
            return polycoords, self._scale_array(polycoords.astype('float'))


    def _train(self, ds):
        # local binding
        chunks = self.__chunks
        polyord = self.__polyord
        opt_reg = self.__opt_reg
        inspace = self.get_inspace()
        self._polycoords = None

        # global detrending is desired
        if chunks is None:
            # consider the entire dataset
            reg = []
            # create the timespan
            self._polycoords, polycoords_scaled = self._get_polycoords(ds, None)
            for n in range(polyord + 1):
                reg.append(legendre(n)(polycoords_scaled)[:, N.newaxis])
        # chunk-wise detrending is desired
        else:
             # get the unique chunks
            uchunks = ds.sa[chunks].unique

            # Process the polyord to be a list with length of the number of
            # chunks
            if not isSequenceType(polyord):
                # repeat to be proper length
                polyord = [polyord] * len(uchunks)
            elif not chunks is None and len(polyord) != len(uchunks):
                raise ValueError("If you specify a sequence of polyord values "
                                 "they sequence length must match the "
                                 "number of unique chunks in the dataset.")

            # loop over each chunk
            reg = []
            update_polycoords = True
            # if the dataset know about the inspace we can store the
            # polycoords right away
            if not inspace is None and inspace in ds.sa:
                self._polycoords = ds.sa[inspace].value
                update_polycoords = False
            else:
                # otherwise we prepare and empty array that is going to be
                # filled below -- we know that those polycoords are going to
                # be ints
                self._polycoords = N.empty(len(ds), dtype='int')
            for n, chunk in enumerate(uchunks):
                # get the indices for that chunk
                cinds = ds.sa[chunks].value == chunk

                # create the timespan
                polycoords, polycoords_scaled = self._get_polycoords(ds, cinds)
                if update_polycoords and not polycoords is None:
                    self._polycoords[cinds] = polycoords
                # create each polyord with the value for that chunk
                for n in range(polyord[n] + 1):
                    newreg = N.zeros((len(ds), 1))
                    newreg[cinds, 0] = legendre(n)(polycoords_scaled)
                    reg.append(newreg)

        # if we don't handle in inspace, there is no need to store polycoords
        if inspace is None:
            self._polycoords = None

        # see if add in optional regs
        if not opt_reg is None:
            # add in the optional regressors, too
            for oreg in opt_reg:
                reg.append(ds.sa[oreg].value[N.newaxis].T)

        # combine the regs (time x reg)
        self._regs = N.hstack(reg)


    def _forward_dataset(self, ds):
        # auto-train the mapper if not yet done
        if self._regs is None:
            self.train(ds)

        if self._secret_inplace_detrend:
            mds = ds
        else:
            # shallow copy to put the new stuff in
            mds = ds.copy(deep=False)

        # local binding
        regs = self._regs
        inspace = self.get_inspace()
        polycoords = self._polycoords

        # is it possible to map that dataset?
        if inspace is None and len(regs) != len(ds):
            raise ValueError("Cannot detrend the dataset, since it neither "
                             "provides location information of its samples "
                             "in the space spanned by the polynomials, "
                             "nor does it match the number of samples this "
                             "this mapper has been trained on. (got: %i "
                             " and was trained on %i)."
                             % (len(ds), len(regs)))
        # do we have to handle the polynomial space somehow?
        if not inspace is None:
            if inspace in ds.sa:
                space_coords = ds.sa[inspace].value
                # this dataset has some notion about our polyspace
                # we need to put the right regressor values for its samples
                # let's first see whether the coords are identical to the
                # trained ones (that should be the common case and nothing needs
                # to be done
                # otherwise look whether we can find the right regressors
                if not N.all(space_coords == polycoords):
                    # to make the stuff below work, we'd need to store chunk
                    # info too, otherwise we cannot determine the correct
                    # regressor rows
                    raise NotImplementedError
                    # determine the regressor rows that match the samples
                    reg_idx = [N.argwhere(polycoords == c).flatten()[0]
                                    for c in space_coords]
                    # slice the regressors accordingly
                    regs = regs[reg_idx]
            else:
                # the input dataset knows nothing about the polyspace
                # let's put that information into the output dataset
                mds.sa[inspace] = self._polycoords

        # regression for each feature
        fit = N.linalg.lstsq(regs, ds.samples)
        # actually we are only interested in the solution
        # res[0] is (nregr x nfeatures)
        y = fit[0]
        # remove all and keep only the residuals
        if self._secret_inplace_detrend:
            # if we are in evil mode do evil
            mds.samples -= N.dot(regs, y)
        else:
            # important to assign to ensure COW behavior
            mds.samples = ds.samples - N.dot(regs, y)

        return mds



    def _forward_data(self, data):
        raise RuntimeError("%s cannot map plain data."
                           % self.__class__.__name__)


    def _reverse_data(self, data):
        raise RuntimeError("%s cannot map plain data."
                           % self.__class__.__name__)


def poly_detrend(ds, **kwargs):
    """In-place polynomial detrending.

    This function behaves identical to the PolyDetrendMapper. The only
    difference is that the actual detrending is done in-place -- potentially
    causing a significant reduction of the memory demands.

    Parameters
    ----------
    ds : Dataset
      The dataset that will be detrended in-place.
    **kwargs
      For all other arguments, please see the documentation of
      PolyDetrendMapper.
    """
    dm = PolyDetrendMapper(**kwargs)
    dm._secret_inplace_detrend = True
    return dm(ds)<|MERGE_RESOLUTION|>--- conflicted
+++ resolved
@@ -93,11 +93,7 @@
           sorted in order from low to high -- unless the dataset provides
           information about the coordinate of each sample in the space that
           should be spanned be the polynomials (see `inspace` argument).
-<<<<<<< HEAD
-        opt_regs : list, None
-=======
-        opt_reg : list or None
->>>>>>> 2c667533
+        opt_regs : list or None
           Optional list of sample attribute names that should be used as
           additional regressors.  One example would be to regress out motion
           parameters.
