--- conflicted
+++ resolved
@@ -174,11 +174,7 @@
         """Initializes internal lookups + _kfull via caching the kernel matrix
         """
         self._lhsids = SamplesLookup(ds1)
-<<<<<<< HEAD
-        if ds2 is None:
-=======
         if (ds2 is None) or (ds2 is ds1):
->>>>>>> c6bd9aa9
             self._rhsids = self._lhsids
         else:
             self._rhsids = SamplesLookup(ds2)
@@ -206,15 +202,10 @@
         # TODO: figure out if data were modified...
         # params_modified = True
         changedData = False
-<<<<<<< HEAD
-        if len(self.params.whichSet()) or changedData:
-            self._init(ds1, ds2)
-=======
         if len(self.params.whichSet()) or changedData \
            or self._lhsids is None:
             self._cache(ds1, ds2)# hopefully this will never reset values, just
             # changed status
->>>>>>> c6bd9aa9
         else:
             # figure d1, d2
             # TODO: find saner numpy way to select both rows and columns
