# emacs: -*- mode: python; py-indent-offset: 4; indent-tabs-mode: nil -*-
# vi: set ft=python sts=4 ts=4 sw=4 et:
### ### ### ### ### ### ### ### ### ### ### ### ### ### ### ### ### ### ### ##
#
#   See COPYING file distributed along with the PyMVPA package for the
#   copyright and license terms.
#
### ### ### ### ### ### ### ### ### ### ### ### ### ### ### ### ### ### ### ##
"""Unit tests for PyMVPA ..."""

import unittest
import numpy as N

from mvpa.base import cfg
# See other tests and test_procrust.py for some example on what to do ;)
from mvpa.algorithms.hyperalignment import Hyperalignment

# Somewhat slow but provides all needed ;)
from tests_warehouse import datasets, get_random_rotation, sweepargs

# if you need some classifiers
#from tests_warehouse_clfs import *

class HyperAlignmentTests(unittest.TestCase):


    @sweepargs(ref_ds=(None, 3))
    def testBasicFunctioning(self, ref_ds):
        # get a dataset with some prominent trends in it
        ds4l = datasets['uni4large']
        # lets select for now only meaningful features
        ds_orig = ds4l[:, ds4l.a.nonbogus_features]
        n = 5 # # of datasets to generate
        Rs, dss_rotated, dss_rotated_clean, random_shifts, random_scales \
            = [], [], [], [], []
        # now lets compose derived datasets by using some random
        # rotation(s)
        for i in xrange(n):
            R = get_random_rotation(ds_orig.nfeatures)
            Rs.append(R)
            ds_ = ds_orig.copy()
            # reusing random data from dataset itself
            random_scales += [ds_orig.samples[i, 3] * 100]
            random_shifts += [ds_orig.samples[i+10] * 10]
            random_noise = ds4l.samples[:, ds4l.a.bogus_features[:4]]
            ds_.samples = N.dot(ds_orig.samples, R) * random_scales[-1] \
                          + random_shifts[-1]
            dss_rotated_clean.append(ds_)

            ds_ = ds_.copy()
            ds_.samples = ds_.samples + 0.1 * random_noise
            dss_rotated.append(ds_)

        ha = Hyperalignment(ref_ds=ref_ds)
        if ref_ds is None:
            ref_ds = 0                      # by default should be this one
        # Lets test two scenarios -- in one with no noise -- we should get
        # close to perfect reconstruction.  If noise was added -- not so good
        for noisy, dss in ((False, dss_rotated_clean),
                           (True, dss_rotated)):
            mappers = ha(dss)
            self.failUnlessEqual(ref_ds, ha.states.choosen_ref_ds)
            # Map data back

            dss_clean_back = [m.forward(ds_)
                              for m, ds_ in zip(mappers, dss_rotated_clean)]

            ds_norm = N.linalg.norm(dss[ref_ds].samples)
            nddss = []
            ds_orig_Rref = N.dot(ds_orig.samples, Rs[ref_ds]) \
                           * random_scales[ref_ds] \
                           + random_shifts[ref_ds]
            for ds_back in dss_clean_back:
                dds = ds_back.samples - ds_orig_Rref
                ndds = N.linalg.norm(dds) / ds_norm
                nddss += [ndds]
            if not noisy or cfg.getboolean('tests', 'labile', default='yes'):
                self.failUnless(N.all(ndds <= (1e-10, 1e-2)[int(noisy)]),
                    msg="Should have reconstructed original dataset more or"
                        "less. Got normed differences %s in %s case."
                        % (nddss, ('clean', 'noisy')[int(noisy)]))

        # Lets see how well we do if asked to compute residuals
        ha = Hyperalignment(ref_ds=ref_ds, level2_niter=2,
                            enable_states=['residual_errors'])
        mappers = ha(dss_rotated_clean)
        self.failUnless(N.all(ha.states.residual_errors.sa.levels ==
                              ['1', '2:0', '2:1', '3']))
        rerrors = ha.states.residual_errors.samples
        # just basic tests:
        self.failUnlessEqual(rerrors[0, ref_ds], 0)
        self.failUnlessEqual(rerrors.shape, (4, n))
        pass


    def _testOnSwaroopData(self):
        #
        print "Running swaroops test on data we don't have"
<<<<<<< HEAD
        subj = ['cb', 'dm', 'hj', 'kd', 'kl', 'mh', 'ph', 'rb', 'se', 'sm']
        ds = []
        for sub in subj: 
            ds.append(fmri_dataset(samples=sub+'_movie.nii.gz',mask=sub+'_mask_vt.nii.gz'))
=======
        #from mvpa.datasets.miscfx import zscore
        #from mvpa.featsel.helpers import FixedNElementTailSelector
        #from mvpa.algorithms.cvtranserror import CrossValidatedTransferError
        #   or just for lazy ones like yarik atm
        from mvpa.suite import *
        subj = ['cb', 'dm', 'hj', 'kd', 'kl', 'mh', 'ph', 'rb', 'se', 'sm']
        ds = []
        for sub in subj:
            ds.append(fmri_dataset(samples=sub+'_movie.nii.gz',
                                   mask=sub+'_mask_vt.nii.gz'))
>>>>>>> 0e3c37e2

        '''
        Compute feature ranks in each dataset
        based on correlation with other datasets
        '''
        feature_scores = [ N.zeros(ds[i].nfeatures) for i in range(len(subj)) ]
        '''
        for i in range(len(subj)):
            ds_temp = ds[i].samples - N.mean(ds[i].samples, axis=0)
            ds_temp = ds_temp / N.sqrt( N.sum( N.square(ds_temp), axis=0) )
            for j in range(i+1,len(subj)):
            ds_temp2 = ds[j].samples - N.mean(ds[j].samples, axis=0)
            ds_temp2 = ds_temp2 / N.sqrt( N.sum( N.square(ds_temp2), axis=0) )
            corr_temp= N.asarray(N.mat(N.transpose(ds_temp))*N.mat(ds_temp2))
            feature_scores[i] = feature_scores[i] + N.max(corr_temp, axis = 1)
            feature_scores[j] = feature_scores[j] + N.max(corr_temp, axis = 0)
        '''
        for i, sd in enumerate(ds):
            ds_temp = sd.copy()
            zscore(ds_temp, perchunk=False)
            for j, sd2 in enumerate(ds[i+1:]):
<<<<<<< HEAD
            ds_temp2 = sd2.copy()
            zscore(ds_temp2, perchunk=False)
            corr_temp= N.asarray(N.mat(N.transpose(ds_temp.samples))*N.mat(ds_temp2.samples))
            feature_scores[i] = feature_scores[i] + N.max(corr_temp, axis = 1)
            feature_scores[j+i+1] = feature_scores[j+i+1] + N.max(corr_temp, axis = 0)
=======
                ds_temp2 = sd2.copy()
                zscore(ds_temp2, perchunk=False)
                corr_temp = N.dot(ds_temp.samples.T, ds_temp2.samples)
                feature_scores[i] = feature_scores[i] + \
                                    N.max(corr_temp, axis = 1)
                feature_scores[j+i+1] = feature_scores[j+i+1] + \
                                        N.max(corr_temp, axis = 0)
>>>>>>> 0e3c37e2

        for i, sd in enumerate(ds):
            sd.fa['bsc_scores'] = feature_scores[i]

<<<<<<< HEAD
        fselector = FixedNElementTailSelector(2000, tail='upper', mode='select')
=======
        fselector = FixedNElementTailSelector(2000,
                                              tail='upper', mode='select')
>>>>>>> 0e3c37e2

        ds_fs = [ sd[:, fselector(sd.fa.bsc_scores)] for sd in ds]

        hyper = Hyperalignment()
        mapper_results = hyper(datasets=ds_fs)

<<<<<<< HEAD
        md_cd = ColumnData('labels.txt',header=['label'])
=======
        md_cd = ColumnData('labels.txt', header=['label'])
>>>>>>> 0e3c37e2
        md_labels = [int(x) for x in md_cd['label']]
        for run in range(8):
            md_labels[192*run:192*run+3] = [-1]*3

        mkdg_ds = []
        for sub in subj:
<<<<<<< HEAD
            mkdg_ds.append(fmri_dataset(samples=sub+'_mkdg.nii.gz',labels=md_labels, chunks=N.repeat(range(8),192) , mask=sub+'_mask_vt.nii.gz'))

        m=mean_group_sample(['labels', 'chunks'])

        mkdg_ds = [mkdg_ds[i].get_mapped(m) for i in range(len(mkdg_ds))]
        mkdg_ds = [mkdg_ds[i][mkdg_ds[i].sa.labels != -1] for i in range(len(mkdg_ds))]
        [mkdg_ds[i].zscore(baselinelabels=0) for i in range(len(mkdg_ds))]
        mkdg_ds = [mkdg_ds[i][mkdg_ds[i].sa.labels != 0] for i in range(len(mkdg_ds))]
=======
            mkdg_ds.append(fmri_dataset(
                samples=sub+'_mkdg.nii.gz', labels=md_labels,
                chunks=N.repeat(range(8), 192), mask=sub+'_mask_vt.nii.gz'))

        m=mean_group_sample(['labels', 'chunks'])

        mkdg_ds = [ds_.get_mapped(m) for ds_ in mkdg_ds]
        mkdg_ds = [ds_[ds_.sa.labels != -1] for ds_ in mkdg_ds]
        [ds_.zscore(baselinelabels=0) for ds_ in mkdg_ds]
        mkdg_ds = [ds_[ds_.sa.labels != 0] for ds_ in mkdg_ds]
>>>>>>> 0e3c37e2

        for i, sd in enumerate(mkdg_ds):
            sd.fa['bsc_scores'] = feature_scores[i]

        mkdg_ds_fs = [ sd[:, fselector(sd.fa.bsc_scores)] for sd in mkdg_ds]
<<<<<<< HEAD
        mkdg_ds_mapped = [ sd.get_mapped(mapper_results[i]) for i, sd in enumerate(mkdg_ds_fs)]

        # within-subject classification
        within_acc = []
        clf = clfswh['multiclass','linear','NU_SVC'][0]
        cvterr = CrossValidatedTransferError(TransferError(clf), splitter=NFoldSplitter(), enable_states=['confusion'])
=======
        mkdg_ds_mapped = [ sd.get_mapped(mapper_results[i])
                           for i, sd in enumerate(mkdg_ds_fs)]

        # within-subject classification
        within_acc = []
        clf = clfswh['multiclass', 'linear', 'NU_SVC'][0]
        cvterr = CrossValidatedTransferError(
            TransferError(clf),
            splitter=NFoldSplitter(), enable_states=['confusion'])
>>>>>>> 0e3c37e2
        for sd in mkdg_ds_fs:
            wsc = cvterr(sd)
            within_acc.append(1-N.mean(wsc))

        within_acc_mapped = []
        for sd in mkdg_ds_mapped:
            wsc = cvterr(sd)
            within_acc_mapped.append(1-N.mean(wsc))

        print N.mean(within_acc)
        print N.mean(within_acc_mapped)

        mkdg_ds_all = vstack(mkdg_ds_mapped)
<<<<<<< HEAD
        mkdg_ds_all.sa['subject'] = N.repeat(range(10),56)
=======
        mkdg_ds_all.sa['subject'] = N.repeat(range(10), 56)
>>>>>>> 0e3c37e2
        mkdg_ds_all.sa['chunks'] = mkdg_ds_all.sa['subject']

        bsc = cvterr(mkdg_ds_all)
        print 1-N.mean(bsc)
        mkdg_all = vstack(mkdg_ds_fs)
<<<<<<< HEAD
        mkdg_all.sa['chunks'] = N.repeat(range(10),56)
=======
        mkdg_all.sa['chunks'] = N.repeat(range(10), 56)
>>>>>>> 0e3c37e2
        bsc_orig = cvterr(mkdg_all)
        print 1-N.mean(bsc_orig)
        pass



def suite():
    return unittest.makeSuite(HyperAlignmentTests)


if __name__ == '__main__':
    import runner
<|MERGE_RESOLUTION|>--- conflicted
+++ resolved
@@ -96,12 +96,6 @@
     def _testOnSwaroopData(self):
         #
         print "Running swaroops test on data we don't have"
-<<<<<<< HEAD
-        subj = ['cb', 'dm', 'hj', 'kd', 'kl', 'mh', 'ph', 'rb', 'se', 'sm']
-        ds = []
-        for sub in subj: 
-            ds.append(fmri_dataset(samples=sub+'_movie.nii.gz',mask=sub+'_mask_vt.nii.gz'))
-=======
         #from mvpa.datasets.miscfx import zscore
         #from mvpa.featsel.helpers import FixedNElementTailSelector
         #from mvpa.algorithms.cvtranserror import CrossValidatedTransferError
@@ -112,7 +106,6 @@
         for sub in subj:
             ds.append(fmri_dataset(samples=sub+'_movie.nii.gz',
                                    mask=sub+'_mask_vt.nii.gz'))
->>>>>>> 0e3c37e2
 
         '''
         Compute feature ranks in each dataset
@@ -134,13 +127,6 @@
             ds_temp = sd.copy()
             zscore(ds_temp, perchunk=False)
             for j, sd2 in enumerate(ds[i+1:]):
-<<<<<<< HEAD
-            ds_temp2 = sd2.copy()
-            zscore(ds_temp2, perchunk=False)
-            corr_temp= N.asarray(N.mat(N.transpose(ds_temp.samples))*N.mat(ds_temp2.samples))
-            feature_scores[i] = feature_scores[i] + N.max(corr_temp, axis = 1)
-            feature_scores[j+i+1] = feature_scores[j+i+1] + N.max(corr_temp, axis = 0)
-=======
                 ds_temp2 = sd2.copy()
                 zscore(ds_temp2, perchunk=False)
                 corr_temp = N.dot(ds_temp.samples.T, ds_temp2.samples)
@@ -148,44 +134,25 @@
                                     N.max(corr_temp, axis = 1)
                 feature_scores[j+i+1] = feature_scores[j+i+1] + \
                                         N.max(corr_temp, axis = 0)
->>>>>>> 0e3c37e2
 
         for i, sd in enumerate(ds):
             sd.fa['bsc_scores'] = feature_scores[i]
 
-<<<<<<< HEAD
-        fselector = FixedNElementTailSelector(2000, tail='upper', mode='select')
-=======
         fselector = FixedNElementTailSelector(2000,
                                               tail='upper', mode='select')
->>>>>>> 0e3c37e2
 
         ds_fs = [ sd[:, fselector(sd.fa.bsc_scores)] for sd in ds]
 
         hyper = Hyperalignment()
         mapper_results = hyper(datasets=ds_fs)
 
-<<<<<<< HEAD
-        md_cd = ColumnData('labels.txt',header=['label'])
-=======
         md_cd = ColumnData('labels.txt', header=['label'])
->>>>>>> 0e3c37e2
         md_labels = [int(x) for x in md_cd['label']]
         for run in range(8):
             md_labels[192*run:192*run+3] = [-1]*3
 
         mkdg_ds = []
         for sub in subj:
-<<<<<<< HEAD
-            mkdg_ds.append(fmri_dataset(samples=sub+'_mkdg.nii.gz',labels=md_labels, chunks=N.repeat(range(8),192) , mask=sub+'_mask_vt.nii.gz'))
-
-        m=mean_group_sample(['labels', 'chunks'])
-
-        mkdg_ds = [mkdg_ds[i].get_mapped(m) for i in range(len(mkdg_ds))]
-        mkdg_ds = [mkdg_ds[i][mkdg_ds[i].sa.labels != -1] for i in range(len(mkdg_ds))]
-        [mkdg_ds[i].zscore(baselinelabels=0) for i in range(len(mkdg_ds))]
-        mkdg_ds = [mkdg_ds[i][mkdg_ds[i].sa.labels != 0] for i in range(len(mkdg_ds))]
-=======
             mkdg_ds.append(fmri_dataset(
                 samples=sub+'_mkdg.nii.gz', labels=md_labels,
                 chunks=N.repeat(range(8), 192), mask=sub+'_mask_vt.nii.gz'))
@@ -196,20 +163,11 @@
         mkdg_ds = [ds_[ds_.sa.labels != -1] for ds_ in mkdg_ds]
         [ds_.zscore(baselinelabels=0) for ds_ in mkdg_ds]
         mkdg_ds = [ds_[ds_.sa.labels != 0] for ds_ in mkdg_ds]
->>>>>>> 0e3c37e2
 
         for i, sd in enumerate(mkdg_ds):
             sd.fa['bsc_scores'] = feature_scores[i]
 
         mkdg_ds_fs = [ sd[:, fselector(sd.fa.bsc_scores)] for sd in mkdg_ds]
-<<<<<<< HEAD
-        mkdg_ds_mapped = [ sd.get_mapped(mapper_results[i]) for i, sd in enumerate(mkdg_ds_fs)]
-
-        # within-subject classification
-        within_acc = []
-        clf = clfswh['multiclass','linear','NU_SVC'][0]
-        cvterr = CrossValidatedTransferError(TransferError(clf), splitter=NFoldSplitter(), enable_states=['confusion'])
-=======
         mkdg_ds_mapped = [ sd.get_mapped(mapper_results[i])
                            for i, sd in enumerate(mkdg_ds_fs)]
 
@@ -219,7 +177,6 @@
         cvterr = CrossValidatedTransferError(
             TransferError(clf),
             splitter=NFoldSplitter(), enable_states=['confusion'])
->>>>>>> 0e3c37e2
         for sd in mkdg_ds_fs:
             wsc = cvterr(sd)
             within_acc.append(1-N.mean(wsc))
@@ -233,21 +190,13 @@
         print N.mean(within_acc_mapped)
 
         mkdg_ds_all = vstack(mkdg_ds_mapped)
-<<<<<<< HEAD
-        mkdg_ds_all.sa['subject'] = N.repeat(range(10),56)
-=======
         mkdg_ds_all.sa['subject'] = N.repeat(range(10), 56)
->>>>>>> 0e3c37e2
         mkdg_ds_all.sa['chunks'] = mkdg_ds_all.sa['subject']
 
         bsc = cvterr(mkdg_ds_all)
         print 1-N.mean(bsc)
         mkdg_all = vstack(mkdg_ds_fs)
-<<<<<<< HEAD
-        mkdg_all.sa['chunks'] = N.repeat(range(10),56)
-=======
         mkdg_all.sa['chunks'] = N.repeat(range(10), 56)
->>>>>>> 0e3c37e2
         bsc_orig = cvterr(mkdg_all)
         print 1-N.mean(bsc_orig)
         pass
