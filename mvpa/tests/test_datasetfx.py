# emacs: -*- mode: python; py-indent-offset: 4; indent-tabs-mode: nil -*-
# vi: set ft=python sts=4 ts=4 sw=4 et:
### ### ### ### ### ### ### ### ### ### ### ### ### ### ### ### ### ### ### ##
#
#   See COPYING file distributed along with the PyMVPA package for the
#   copyright and license terms.
#
### ### ### ### ### ### ### ### ### ### ### ### ### ### ### ### ### ### ### ##
"""Unit tests for PyMVPA miscelaneouse functions operating on datasets"""

import unittest
from numpy.testing import assert_array_equal
from nose.tools import ok_, assert_equal

import numpy as N

from mvpa.base import externals
<<<<<<< HEAD
from mvpa.datasets.base import dataset
from mvpa.datasets.miscfx import removeInvariantFeatures, coarsenChunks, \
        aggregateFeatures, zscore

=======
from mvpa.datasets import Dataset
from mvpa.datasets.miscfx import removeInvariantFeatures, coarsenChunks, \
     SequenceStats
>>>>>>> 691c5a56

from mvpa.misc.data_generators import normalFeatureDataset

class MiscDatasetFxTests(unittest.TestCase):

    def testAggregation(self):
        data = dataset(N.arange( 20 ).reshape((4, 5)), labels=1, chunks=1)

        ag_data = aggregateFeatures(data, N.mean)

        ok_(ag_data.nsamples == 4)
        ok_(ag_data.nfeatures == 1)
        assert_array_equal(ag_data.samples[:, 0], [2, 7, 12, 17])


    def testInvarFeaturesRemoval(self):
        r = N.random.normal(size=(3,1))
        ds = dataset(samples=N.hstack((N.zeros((3,2)), r)),
                     labels=1)

        self.failUnless(ds.nfeatures == 3)

        dsc = removeInvariantFeatures(ds)

        self.failUnless(dsc.nfeatures == 1)
        self.failUnless((dsc.samples == r).all())


    def testCoarsenChunks(self):
        """Just basic testing for now"""
        chunks = [1,1,2,2,3,3,4,4]
        ds = dataset(samples=N.arange(len(chunks)).reshape(
            (len(chunks),1)), labels=[1]*8, chunks=chunks)
        coarsenChunks(ds, nchunks=2)
        chunks1 = coarsenChunks(chunks, nchunks=2)
        print type(chunks1)
        self.failUnless((chunks1 == ds.chunks).all())
        self.failUnless((chunks1 == N.asarray([0,0,0,0,1,1,1,1])).all())

        ds2 = dataset(samples=N.arange(len(chunks)).reshape(
            (len(chunks),1)), labels=[1]*8, chunks=range(len(chunks)))
        coarsenChunks(ds2, nchunks=2)
        self.failUnless((chunks1 == ds.chunks).all())

    def testBinds(self):
        ds = normalFeatureDataset()
        ds_data = ds.samples.copy()
        ds_chunks = ds.chunks.copy()
        self.failUnless(N.all(ds.samples == ds_data)) # sanity check

        funcs = ['zscore', 'coarsenChunks']
        if externals.exists('scipy'):
            funcs.append('detrend')

        for f in funcs:
            eval('ds.%s()' % f)
            self.failUnless(N.any(ds.samples != ds_data) or
                            N.any(ds.chunks != ds_chunks),
                msg="We should have modified original dataset with %s" % f)
            ds.samples = ds_data.copy()
            ds.sa['chunks'].value = ds_chunks.copy()

        # and some which should just return results
        for f in ['aggregateFeatures', 'removeInvariantFeatures',
                  'getSamplesPerChunkLabel']:
            res = eval('ds.%s()' % f)
            self.failUnless(res is not None,
                msg='We should have got result from function %s' % f)
            self.failUnless(N.all(ds.samples == ds_data),
                msg="Function %s should have not modified original dataset" % f)

    def testSequenceStat(self):
        """Test sequence statistics
        """
        order = 3
        # Close to perfectly balanced one
        sp = N.array([-1,  1,  1, -1,  1, -1, -1,  1, -1, -1, -1,
                      -1,  1, -1,  1, -1,  1,  1,  1, -1,  1,  1,
                      -1, -1, -1,  1,  1,  1,  1,  1, -1], dtype=int)
        rp = SequenceStats(sp, order=order)
        self.failUnlessAlmostEqual(rp['sumabscorr'], 1.0)
        self.failUnlessAlmostEqual(N.max(rp['corrcoef'] * (len(sp)-1) + 1.0), 0.0)

        # Now some random but loong one still binary (boolean)
        sb = (N.random.random_sample((1000,)) >= 0.5)
        rb = SequenceStats(sb, order=order)

        # Now lets do multiclass with literal labels
        s5 = N.random.permutation(['f', 'bu', 'd', 0, 'zz']*200)
        r5 = SequenceStats(s5, order=order)

        # Degenerate one but still should be valid
        s1 = ['aaa']*100
        r1 = SequenceStats(s1, order=order)

        # Generic conformance tests
        for r in (rp, rb, r5, r1):
            ulabels = r['ulabels']
            nlabels = len(r['ulabels'])
            cbcounts = r['cbcounts']
            self.failUnlessEqual(len(cbcounts), order)
            for cb in cbcounts:
                self.failUnlessEqual(N.asarray(cb).shape, (nlabels, nlabels))
            # Check if str works fine
            sr = str(r)
            # TODO: check the content

def test_zscoring():
    """Test z-scoring transformation
    """
    # dataset: mean=2, std=1
    samples = N.array((0, 1, 3, 4, 2, 2, 3, 1, 1, 3, 3, 1, 2, 2, 2, 2)).\
        reshape((16, 1))
    data = dataset(samples.copy(), labels=range(16), chunks=[0] * 16)
    assert_equal(data.samples.mean(), 2.0)
    assert_equal(data.samples.std(), 1.0)
    zscore(data, perchunk=True)

    # check z-scoring
    check = N.array([-2, -1, 1, 2, 0, 0, 1, -1, -1, 1, 1, -1, 0, 0, 0, 0],
                    dtype='float64').reshape(16, 1)
    assert_array_equal(data.samples, check)

    data = dataset(samples.copy(), labels=range(16), chunks=[0] * 16)
    zscore(data, perchunk=False)
    assert_array_equal(data.samples, check)

    # check z-scoring taking set of labels as a baseline
    data = dataset(samples.copy(),
                   labels=[0, 2, 2, 2, 1] + [2] * 11,
                   chunks=[0] * 16)
    zscore(data, baselinelabels=[0, 1])
    assert_array_equal(samples, data.samples + 1.0)

    # check that zscore modifies in-place; only guaranteed if no upcasting is
    # necessary
    samples = samples.astype('float')
    data = dataset(samples,
                   labels=[0, 2, 2, 2, 1] + [2] * 11,
                   chunks=[0] * 16)
    zscore(data, baselinelabels=[0, 1])
    assert_array_equal(samples, data.samples)





def suite():
    return unittest.makeSuite(MiscDatasetFxTests)


if __name__ == '__main__':
    import runner
<|MERGE_RESOLUTION|>--- conflicted
+++ resolved
@@ -15,16 +15,10 @@
 import numpy as N
 
 from mvpa.base import externals
-<<<<<<< HEAD
 from mvpa.datasets.base import dataset
 from mvpa.datasets.miscfx import removeInvariantFeatures, coarsenChunks, \
-        aggregateFeatures, zscore
+        aggregateFeatures, zscore, SequenceStats
 
-=======
-from mvpa.datasets import Dataset
-from mvpa.datasets.miscfx import removeInvariantFeatures, coarsenChunks, \
-     SequenceStats
->>>>>>> 691c5a56
 
 from mvpa.misc.data_generators import normalFeatureDataset
 
