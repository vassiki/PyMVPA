# emacs: -*- mode: python; py-indent-offset: 4; indent-tabs-mode: nil -*-
# vi: set ft=python sts=4 ts=4 sw=4 et:
### ### ### ### ### ### ### ### ### ### ### ### ### ### ### ### ### ### ### ##
#
#   See COPYING file distributed along with the PyMVPA package for the
#   copyright and license terms.
#
### ### ### ### ### ### ### ### ### ### ### ### ### ### ### ### ### ### ### ##
"""Unit tests for PyMVPA Parameter class."""

import unittest, copy

<<<<<<< HEAD
import numpy as np
from sets import Set
=======
import numpy as N
>>>>>>> 848c5e03

from mvpa.datasets.base import dataset_wizard
from mvpa.misc.state import ClassWithCollections, ConditionalAttribute
from mvpa.misc.param import Parameter, KernelParameter

from mvpa.testing.clfs import *

class ParametrizedClassifier(SameSignClassifier):
    p1 = Parameter(1.0)
    kp1 = KernelParameter(100.0)

class ParametrizedClassifierExtended(ParametrizedClassifier):
    def __init__(self):
        ParametrizedClassifier.__init__(self)
        self.kernel_params['kp2'] = \
            KernelParameter(200.0, doc="Very useful param")

class BlankClass(ClassWithCollections):
    pass

class SimpleClass(ClassWithCollections):
    C = Parameter(1.0, min=0, doc="C parameter")

class MixedClass(ClassWithCollections):
    C = Parameter(1.0, min=0, doc="C parameter")
    D = Parameter(3.0, min=0, doc="D parameter")
    state1 = ConditionalAttribute(doc="bogus")

class ParamsTests(unittest.TestCase):

    def test_blank(self):
        blank  = BlankClass()

        self.failUnlessRaises(AttributeError, blank.__getattribute__, 'ca')
        self.failUnlessRaises(AttributeError, blank.__getattribute__, '')

    def test_simple(self):
        simple  = SimpleClass()

        self.failUnlessEqual(len(simple.params.items()), 1)
        self.failUnlessRaises(AttributeError, simple.__getattribute__, 'dummy')
        self.failUnlessRaises(AttributeError, simple.__getattribute__, '')

        self.failUnlessEqual(simple.params.C, 1.0)
        self.failUnlessEqual(simple.params.is_set("C"), False)
        self.failUnlessEqual(simple.params.is_set(), False)
        self.failUnlessEqual(simple.params["C"].is_default, True)
        self.failUnlessEqual(simple.params["C"].equal_default, True)

        simple.params.C = 1.0
        # we are not actually setting the value if == default
        self.failUnlessEqual(simple.params["C"].is_default, True)
        self.failUnlessEqual(simple.params["C"].equal_default, True)

        simple.params.C = 10.0
        self.failUnlessEqual(simple.params.is_set("C"), True)
        self.failUnlessEqual(simple.params.is_set(), True)
        self.failUnlessEqual(simple.params["C"].is_default, False)
        self.failUnlessEqual(simple.params["C"].equal_default, False)

        self.failUnlessEqual(simple.params.C, 10.0)
        simple.params["C"].reset_value()
        self.failUnlessEqual(simple.params.is_set("C"), True)
        # TODO: Test if we 'train' a classifier f we get is_set to false
        self.failUnlessEqual(simple.params.C, 1.0)
        self.failUnlessRaises(AttributeError, simple.params.__getattribute__, 'B')

    def test_mixed(self):
        mixed  = MixedClass()

        self.failUnlessEqual(len(mixed.params.items()), 2)
        self.failUnlessEqual(len(mixed.ca.items()), 1)
        self.failUnlessRaises(AttributeError, mixed.__getattribute__, 'kernel_params')

        self.failUnlessEqual(mixed.params.C, 1.0)
        self.failUnlessEqual(mixed.params.is_set("C"), False)
        self.failUnlessEqual(mixed.params.is_set(), False)
        mixed.params.C = 10.0
        self.failUnlessEqual(mixed.params.is_set("C"), True)
        self.failUnlessEqual(mixed.params.is_set("D"), False)
        self.failUnlessEqual(mixed.params.is_set(), True)
        self.failUnlessEqual(mixed.params.D, 3.0)


    def test_classifier(self):
        clf  = ParametrizedClassifier()
        self.failUnlessEqual(len(clf.params.items()), 3) # + targets # retrainable
        self.failUnlessEqual(len(clf.kernel_params.items()), 1)

        clfe  = ParametrizedClassifierExtended()
        self.failUnlessEqual(len(clfe.params.items()), 3)
        self.failUnlessEqual(len(clfe.kernel_params.items()), 2)
        self.failUnlessEqual(len(clfe.kernel_params.listing), 2)

        # check assignment once again
        self.failUnlessEqual(clfe.kernel_params.kp2, 200.0)
        clfe.kernel_params.kp2 = 201.0
        self.failUnlessEqual(clfe.kernel_params.kp2, 201.0)
        self.failUnlessEqual(clfe.kernel_params.is_set("kp2"), True)
        clfe.train(dataset_wizard(samples=[[0,0]], targets=[1], chunks=[1]))
        self.failUnlessEqual(clfe.kernel_params.is_set("kp2"), False)
        self.failUnlessEqual(clfe.kernel_params.is_set(), False)
        self.failUnlessEqual(clfe.params.is_set(), False)

def suite():
    return unittest.makeSuite(ParamsTests)


if __name__ == '__main__':
    import runner
<|MERGE_RESOLUTION|>--- conflicted
+++ resolved
@@ -10,12 +10,7 @@
 
 import unittest, copy
 
-<<<<<<< HEAD
 import numpy as np
-from sets import Set
-=======
-import numpy as N
->>>>>>> 848c5e03
 
 from mvpa.datasets.base import dataset_wizard
 from mvpa.misc.state import ClassWithCollections, ConditionalAttribute
