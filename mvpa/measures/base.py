# emacs: -*- mode: python; py-indent-offset: 4; indent-tabs-mode: nil -*-
# vi: set ft=python sts=4 ts=4 sw=4 et:
### ### ### ### ### ### ### ### ### ### ### ### ### ### ### ### ### ### ### ##
#
#   See COPYING file distributed along with the PyMVPA package for the
#   copyright and license terms.
#
### ### ### ### ### ### ### ### ### ### ### ### ### ### ### ### ### ### ### ##
"""Base class for data measures: algorithms that quantify properties of
datasets.

Besides the `DatasetMeasure` base class this module also provides the
(abstract) `FeaturewiseDatasetMeasure` class. The difference between a general
measure and the output of the `FeaturewiseDatasetMeasure` is that the latter
returns a 1d map (one value per feature in the dataset). In contrast there are
no restrictions on the returned value of `DatasetMeasure` except for that it
has to be in some iterable container.

"""

__docformat__ = 'restructuredtext'

import numpy as N
import mvpa.support.copy as copy

from mvpa.misc.state import StateVariable, ClassWithCollections
from mvpa.misc.args import group_kwargs
from mvpa.misc.transformers import FirstAxisMean, SecondAxisSumOfAbs
from mvpa.base.dochelpers import enhancedDocString
from mvpa.base import externals, warning
from mvpa.clfs.stats import autoNullDist

if __debug__:
    from mvpa.base import debug


class DatasetMeasure(ClassWithCollections):
    """A measure computed from a `Dataset`

    All dataset measures support arbitrary transformation of the measure
    after it has been computed. Transformation are done by processing the
    measure with a functor that is specified via the `transformer` keyword
    argument of the constructor. Upon request, the raw measure (before
    transformations are applied) is stored in the `raw_results` state variable.

    Additionally all dataset measures support the estimation of the
    probabilit(y,ies) of a measure under some distribution. Typically this will
    be the NULL distribution (no signal), that can be estimated with
    permutation tests. If a distribution estimator instance is passed to the
    `null_dist` keyword argument of the constructor the respective
    probabilities are automatically computed and stored in the `null_prob`
    state variable.

    .. note::
      For developers: All subclasses shall get all necessary parameters via
      their constructor, so it is possible to get the same type of measure for
      multiple datasets by passing them to the __call__() method successively.
    """

    raw_results = StateVariable(enabled=False,
        doc="Computed results before applying any " +
            "transformation algorithm")
    null_prob = StateVariable(enabled=True)
    """Stores the probability of a measure under the NULL hypothesis"""
    null_t = StateVariable(enabled=False)
    """Stores the t-score corresponding to null_prob under assumption
    of Normal distribution"""

    def __init__(self, transformer=None, null_dist=None, **kwargs):
        """Does nothing special.

        :Parameters:
          transformer: Functor
            This functor is called in `__call__()` to perform a final
            processing step on the to be returned dataset measure. If None,
            nothing is called
          null_dist: instance of distribution estimator
            The estimated distribution is used to assign a probability for a
            certain value of the computed measure.
        """
        ClassWithCollections.__init__(self, **kwargs)

        self.__transformer = transformer
        """Functor to be called in return statement of all subclass __call__()
        methods."""
        null_dist_ = autoNullDist(null_dist)
        if __debug__:
            debug('SA', 'Assigning null_dist %s whenever original given was %s'
                  % (null_dist_, null_dist))
        self.__null_dist = null_dist_


    __doc__ = enhancedDocString('DatasetMeasure', locals(), ClassWithCollections)


    def __call__(self, dataset):
        """Compute measure on a given `Dataset`.

        Each implementation has to handle a single arguments: the source
        dataset.

        Returns the computed measure in some iterable (list-like)
        container applying transformer if such is defined
        """
        result = self._call(dataset)
        result = self._postcall(dataset, result)
        return result


    def _call(self, dataset):
        """Actually compute measure on a given `Dataset`.

        Each implementation has to handle a single arguments: the source
        dataset.

        Returns the computed measure in some iterable (list-like) container.
        """
        raise NotImplemented


    def _postcall(self, dataset, result):
        """Some postprocessing on the result
        """
<<<<<<< HEAD
        self.states.raw_results = result
=======
        # Assure that we have some iterable (could be a scalar if it
        # was just a single value)
        result = N.atleast_1d(result)
        self.raw_result = result
>>>>>>> bcdd7cc0
        if not self.__transformer is None:
            if __debug__:
                debug("SA_", "Applying transformer %s" % self.__transformer)
            result = self.__transformer(result)

        # estimate the NULL distribution when functor is given
        if not self.__null_dist is None:
            if __debug__:
                debug("SA_", "Estimating NULL distribution using %s"
                      % self.__null_dist)

            # we need a matching datameasure instance, but we have to disable
            # the estimation of the null distribution in that child to prevent
            # infinite looping.
            measure = copy.copy(self)
            measure.__null_dist = None
            self.__null_dist.fit(measure, dataset)

            if self.states.isEnabled('null_t'):
                # get probability under NULL hyp, but also request
                # either it belong to the right tail
                null_prob, null_right_tail = \
                           self.__null_dist.p(result, return_tails=True)
                self.states.null_prob = null_prob

                externals.exists('scipy', raiseException=True)
                from scipy.stats import norm

                # TODO: following logic should appear in NullDist,
                #       not here
                tail = self.null_dist.tail
                if tail == 'left':
                    acdf = N.abs(null_prob)
                elif tail == 'right':
                    acdf = 1.0 - N.abs(null_prob)
                elif tail in ['any', 'both']:
                    acdf = 1.0 - N.clip(N.abs(null_prob), 0, 0.5)
                else:
                    raise RuntimeError, 'Unhandled tail %s' % tail
                # We need to clip to avoid non-informative inf's ;-)
                # that happens due to lack of precision in mantissa
                # which is 11 bits in double. We could clip values
                # around 0 at as low as 1e-100 (correspond to z~=21),
                # but for consistency lets clip at 1e-16 which leads
                # to distinguishable value around p=1 and max z=8.2.
                # Should be sufficient range of z-values ;-)
                clip = 1e-16
                null_t = norm.ppf(N.clip(acdf, clip, 1.0 - clip))
                null_t[~null_right_tail] *= -1.0 # revert sign for negatives
                self.states.null_t = null_t                 # store
            else:
                # get probability of result under NULL hypothesis if available
                # and don't request tail information
                self.null_prob = self.__null_dist.p(result)

        return result


    def __repr__(self, prefixes=[]):
        """String representation of DatasetMeasure

        Includes only arguments which differ from default ones
        """
        prefixes = prefixes[:]
        if self.__transformer is not None:
            prefixes.append("transformer=%s" % self.__transformer)
        if self.__null_dist is not None:
            prefixes.append("null_dist=%s" % self.__null_dist)
        return super(DatasetMeasure, self).__repr__(prefixes=prefixes)

    def untrain(self):
        """'Untraining' Measure

        Some derived classes might used classifiers, so we need to
        untrain those
        """
        pass

    @property
    def null_dist(self):
        """Return Null Distribution estimator"""
        return self.__null_dist

    @property
    def transformer(self):
        """Return transformer"""
        return self.__transformer


class FeaturewiseDatasetMeasure(DatasetMeasure):
    """A per-feature-measure computed from a `Dataset` (base class).

    Should behave like a DatasetMeasure.
    """

    base_sensitivities = StateVariable(enabled=False,
        doc="Stores basic sensitivities if the sensitivity " +
            "relies on combining multiple ones")

    # XXX should we may be default to combiner=None to avoid
    # unexpected results? Also rethink if we need combiner here at
    # all... May be combiners should be 'adjoint' with transformer
    # YYY in comparison to CombinedSensitivityAnalyzer here default
    #     value for combiner is worse than anywhere. From now on,
    #     default combiners should be provided "in place", ie
    #     in SMLR it makes sense to have SecondAxisMaxOfAbs,
    #     in SVM (pair-wise) only for not-binary should be
    #     SecondAxisSumOfAbs, though could be Max as well... uff
    #   YOH: started to do so, but still have issues... thus
    #        reverting back for now
    #   MH: Full ack -- voting for no default combiners!
    def __init__(self, combiner=SecondAxisSumOfAbs, **kwargs): # SecondAxisSumOfAbs
        """Initialize

        :Parameters:
          combiner : Functor
            The combiner is only applied if the computed featurewise dataset
            measure is more than one-dimensional. This is different from a
            `transformer`, which is always applied. By default, the sum of
            absolute values along the second axis is computed.
        """
        DatasetMeasure.__init__(self, **kwargs)

        self.__combiner = combiner

    def __repr__(self, prefixes=None):
        if prefixes is None:
            prefixes = []
        if self.__combiner != SecondAxisSumOfAbs:
            prefixes.append("combiner=%s" % self.__combiner)
        return \
            super(FeaturewiseDatasetMeasure, self).__repr__(prefixes=prefixes)


    def _call(self, dataset):
        """Computes a per-feature-measure on a given `Dataset`.

        Behaves like a `DatasetMeasure`, but computes and returns a 1d ndarray
        with one value per feature.
        """
        raise NotImplementedError


    def _postcall(self, dataset, result):
        """Adjusts per-feature-measure for computed `result`


        TODO: overlaps in what it does heavily with
         CombinedSensitivityAnalyzer, thus this one might make use of
         CombinedSensitivityAnalyzer yoh thinks, and here
         base_sensitivities doesn't sound appropriate.
         MH: There is indeed some overlap, but also significant differences.
             This one operates on a single sensana and combines over second
             axis, CombinedFeaturewiseDatasetMeasure uses first axis.
             Additionally, 'Sensitivity' base class is
             FeaturewiseDatasetMeasures which would have to be changed to
             CombinedFeaturewiseDatasetMeasure to deal with stuff like
             SMLRWeights that return multiple sensitivity values by default.
             Not sure if unification of both (and/or removal of functionality
             here does not lead to an overall more complicated situation,
             without any real gain -- after all this one works ;-)
        """
        result_sq = result.squeeze()
        if len(result_sq.shape)>1:
            n_base = result.shape[1]
            """Number of base sensitivities"""
            if self.states.isEnabled('base_sensitivities'):
                b_sensitivities = []
                if not self.states.isKnown('biases'):
                    biases = None
                else:
                    biases = self.states.biases
                    if len(self.states.biases) != n_base:
                        warning("Number of biases %d differs from number "
                                "of base sensitivities %d which could happen "
                                "when measure is collided across labels."
                                % (len(self.states.biases), n_base))
                for i in xrange(n_base):
                    if not biases is None:
                        if n_base > 1 and len(biases) == 1:
                            # The same bias for all bases
                            bias = biases[0]
                        else:
                            bias = biases[i]
                    else:
                        bias = None
                    b_sensitivities = StaticDatasetMeasure(
                        measure = result[:,i],
                        bias = bias)
                self.states.base_sensitivities = b_sensitivities

            # After we stored each sensitivity separately,
            # we can apply combiner
            if self.__combiner is not None:
                result = self.__combiner(result)
        else:
            # remove bogus dimensions
            # XXX we might need to come up with smth better. May be some naive
            # combiner? :-)
            result = result_sq

        # call base class postcall
        result = DatasetMeasure._postcall(self, dataset, result)

        return result

    @property
    def combiner(self):
        """Return combiner"""
        return self.__combiner



class StaticDatasetMeasure(DatasetMeasure):
    """A static (assigned) sensitivity measure.

    Since implementation is generic it might be per feature or
    per whole dataset
    """

    def __init__(self, measure=None, bias=None, *args, **kwargs):
        """Initialize.

        :Parameters:
          measure
             actual sensitivity to be returned
          bias
             optionally available bias
        """
        DatasetMeasure.__init__(self, *args, **kwargs)
        if measure is None:
            raise ValueError, "Sensitivity measure has to be provided"
        self.__measure = measure
        self.__bias = bias

    def _call(self, dataset):
        """Returns assigned sensitivity
        """
        return self.__measure

    #XXX Might need to move into StateVariable?
    bias = property(fget=lambda self:self.__bias)



#
# Flavored implementations of FeaturewiseDatasetMeasures

class Sensitivity(FeaturewiseDatasetMeasure):

    _LEGAL_CLFS = []
    """If Sensitivity is classifier specific, classes of classifiers
    should be listed in the list
    """

    def __init__(self, clf, force_training=True, **kwargs):
        """Initialize the analyzer with the classifier it shall use.

        :Parameters:
          clf : :class:`Classifier`
            classifier to use.
          force_training : Bool
            if classifier was already trained -- do not retrain
        """

        """Does nothing special."""
        FeaturewiseDatasetMeasure.__init__(self, **kwargs)

        _LEGAL_CLFS = self._LEGAL_CLFS
        if len(_LEGAL_CLFS) > 0:
            found = False
            for clf_class in _LEGAL_CLFS:
                if isinstance(clf, clf_class):
                    found = True
                    break
            if not found:
                raise ValueError, \
                  "Classifier %s has to be of allowed class (%s), but is %s" \
                              % (clf, _LEGAL_CLFS, `type(clf)`)

        self.__clf = clf
        """Classifier used to computed sensitivity"""

        self._force_training = force_training
        """Either to force it to train"""

    def __repr__(self, prefixes=None):
        if prefixes is None:
            prefixes = []
        prefixes.append("clf=%s" % repr(self.clf))
        if not self._force_training:
            prefixes.append("force_training=%s" % self._force_training)
        return super(Sensitivity, self).__repr__(prefixes=prefixes)


    def __call__(self, dataset=None):
        """Train classifier on `dataset` and then compute actual sensitivity.

        If the classifier is already trained it is possible to extract the
        sensitivities without passing a dataset.
        """
        # local bindings
        clf = self.__clf
        if not clf.trained or self._force_training:
            if dataset is None:
                raise ValueError, \
                      "Training classifier to compute sensitivities requires " \
                      "a dataset."
            if __debug__:
                debug("SA", "Training classifier %s %s" %
                      (`clf`,
                       {False: "since it wasn't yet trained",
                        True:  "although it was trained previousely"}
                       [clf.trained]))
            clf.train(dataset)

        return FeaturewiseDatasetMeasure.__call__(self, dataset)


    def _setClassifier(self, clf):
        self.__clf = clf


    def untrain(self):
        """Untrain corresponding classifier for Sensitivity
        """
        if self.__clf is not None:
            self.__clf.untrain()

    @property
    def feature_ids(self):
        """Return feature_ids used by the underlying classifier
        """
        return self.__clf._getFeatureIds()


    clf = property(fget=lambda self:self.__clf,
                   fset=_setClassifier)



class CombinedFeaturewiseDatasetMeasure(FeaturewiseDatasetMeasure):
    """Set sensitivity analyzers to be merged into a single output"""

    sensitivities = StateVariable(enabled=False,
        doc="Sensitivities produced by each analyzer")

    # XXX think again about combiners... now we have it in here and as
    #     well as in the parent -- FeaturewiseDatasetMeasure
    # YYY because we don't use parent's _call. Needs RF
    def __init__(self, analyzers=None,  # XXX should become actually 'measures'
                 combiner=None, #FirstAxisMean,
                 **kwargs):
        """Initialize CombinedFeaturewiseDatasetMeasure

        :Parameters:
          analyzers : list or None
            List of analyzers to be used. There is no logic to populate
            such a list in __call__, so it must be either provided to
            the constructor or assigned to .analyzers prior calling
        """
        if analyzers is None:
            analyzers = []

        FeaturewiseDatasetMeasure.__init__(self, **kwargs)
        self.__analyzers = analyzers
        """List of analyzers to use"""

        self.__combiner = combiner
        """Which functor to use to combine all sensitivities"""


    def _call(self, dataset):
        sensitivities = []
        for ind,analyzer in enumerate(self.__analyzers):
            if __debug__:
                debug("SA", "Computing sensitivity for SA#%d:%s" %
                      (ind, analyzer))
            sensitivity = analyzer(dataset)
            sensitivities.append(sensitivity)

        self.states.sensitivities = sensitivities
        if __debug__:
            debug("SA",
                  "Returning combined using %s sensitivity across %d items" %
                  (self.__combiner, len(sensitivities)))

        if self.__combiner is not None:
            sensitivities = self.__combiner(sensitivities)
        else:
            # assure that we have an ndarray on output
            sensitivities = N.asarray(sensitivities)
        return sensitivities


    def untrain(self):
        """Untrain CombinedFDM
        """
        if self.__analyzers is not None:
            for anal in self.__analyzers:
                anal.untrain()

    def _setAnalyzers(self, analyzers):
        """Set the analyzers
        """
        self.__analyzers = analyzers
        """Analyzers to use"""

    analyzers = property(fget=lambda x:x.__analyzers,
                         fset=_setAnalyzers,
                         doc="Used analyzers")


# XXX Why did we come to name everything analyzer? inputs of regular
#     things like CombinedFeaturewiseDatasetMeasure can be simple
#     measures....

class SplitFeaturewiseDatasetMeasure(FeaturewiseDatasetMeasure):
    """Compute measures across splits for a specific analyzer"""

    # XXX This beast is created based on code of
    #     CombinedFeaturewiseDatasetMeasure, thus another reason to refactor

    sensitivities = StateVariable(enabled=False,
        doc="Sensitivities produced for each split")

    splits = StateVariable(enabled=False, doc=
       """Store the actual splits of the data. Can be memory expensive""")

    def __init__(self, splitter, analyzer,
                 insplit_index=0, combiner=None, **kwargs):
        """Initialize SplitFeaturewiseDatasetMeasure

        :Parameters:
          splitter : Splitter
            Splitter to use to split the dataset
          analyzer : DatasetMeasure
            Measure to be used. Could be analyzer as well (XXX)
          insplit_index : int
            splitter generates tuples of dataset on each iteration
            (usually 0th for training, 1st for testing).
            On what split index in that tuple to operate.
        """

        # XXX might want to extend insplit_index to handle 'all', so we store
        #     sensitivities for all parts of the splits... not sure if it is needed

        # XXX We really think through whole transformer/combiners pipelining

        # Here we provide combiner None since if needs to be combined
        # within each sensitivity, it better be done within analyzer
        FeaturewiseDatasetMeasure.__init__(self, combiner=None, **kwargs)

        self.__analyzer = analyzer
        """Analyzer to use per split"""

        self.__combiner = combiner
        """Which functor to use to combine all sensitivities"""

        self.__splitter = splitter
        """Splitter to be used on the dataset"""

        self.__insplit_index = insplit_index


    def untrain(self):
        """Untrain SplitFeaturewiseDatasetMeasure
        """
        if self.__analyzer is not None:
            self.__analyzer.untrain()


    def _call(self, dataset):
        # local bindings
        analyzer = self.__analyzer
        insplit_index = self.__insplit_index

        sensitivities = []
        self.states.splits = splits = []
        store_splits = self.states.isEnabled("splits")

        for ind,split in enumerate(self.__splitter(dataset)):
            ds = split[insplit_index]
            if __debug__ and "SA" in debug.active:
                debug("SA", "Computing sensitivity for split %d on "
                      "dataset %s using %s" % (ind, ds, analyzer))
            sensitivity = analyzer(ds)
            sensitivities.append(sensitivity)
            if store_splits: splits.append(split)

        self.states.sensitivities = sensitivities
        if __debug__:
            debug("SA",
                  "Returning sensitivities combined using %s across %d items "
                  "generated by splitter %s" %
                  (self.__combiner, len(sensitivities), self.__splitter))

        if self.__combiner is not None:
            sensitivities = self.__combiner(sensitivities)
        else:
            # assure that we have an ndarray on output
            sensitivities = N.asarray(sensitivities)
        return sensitivities


class BoostedClassifierSensitivityAnalyzer(Sensitivity):
    """Set sensitivity analyzers to be merged into a single output"""


    # XXX we might like to pass parameters also for combined_analyzer
    @group_kwargs(prefixes=['slave_'], assign=True)
    def __init__(self,
                 clf,
                 analyzer=None,
                 combined_analyzer=None,
                 slave_kwargs={},
                 **kwargs):
        """Initialize Sensitivity Analyzer for `BoostedClassifier`

        :Parameters:
          clf : `BoostedClassifier`
            Classifier to be used
          analyzer : analyzer
            Is used to populate combined_analyzer 
          slave_*
            Arguments to pass to created analyzer if analyzer is None
        """
        Sensitivity.__init__(self, clf, **kwargs)
        if combined_analyzer is None:
            # sanitarize kwargs
            kwargs.pop('force_training', None)
            combined_analyzer = CombinedFeaturewiseDatasetMeasure(**kwargs)
        self.__combined_analyzer = combined_analyzer
        """Combined analyzer to use"""

        if analyzer is not None and len(self._slave_kwargs):
            raise ValueError, \
                  "Provide either analyzer of slave_* arguments, not both"
        self.__analyzer = analyzer
        """Analyzer to use for basic classifiers within boosted classifier"""


    def untrain(self):
        """Untrain BoostedClassifierSensitivityAnalyzer
        """
        if self.__analyzer is not None:
            self.__analyzer.untrain()
        self.__combined_analyzer.untrain()


    def _call(self, dataset):
        analyzers = []
        # create analyzers
        for clf in self.clf.clfs:
            if self.__analyzer is None:
                analyzer = clf.getSensitivityAnalyzer(**(self._slave_kwargs))
                if analyzer is None:
                    raise ValueError, \
                          "Wasn't able to figure basic analyzer for clf %s" % \
                          `clf`
                if __debug__:
                    debug("SA", "Selected analyzer %s for clf %s" % \
                          (`analyzer`, `clf`))
            else:
                # XXX shallow copy should be enough...
                analyzer = copy.copy(self.__analyzer)

            # assign corresponding classifier
            analyzer.clf = clf
            # if clf was trained already - don't train again
            if clf.trained:
                analyzer._force_training = False
            analyzers.append(analyzer)

        self.__combined_analyzer.analyzers = analyzers

        # XXX not sure if we don't want to call directly ._call(dataset) to avoid
        # double application of transformers/combiners, after all we are just
        # 'proxying' here to combined_analyzer...
        # YOH: decided -- lets call ._call
        return self.__combined_analyzer._call(dataset)

    combined_analyzer = property(fget=lambda x:x.__combined_analyzer)


class ProxyClassifierSensitivityAnalyzer(Sensitivity):
    """Set sensitivity analyzer output just to pass through"""

    clf_sensitivities = StateVariable(enabled=False,
        doc="Stores sensitivities of the proxied classifier")


    @group_kwargs(prefixes=['slave_'], assign=True)
    def __init__(self,
                 clf,
                 analyzer=None,
                 **kwargs):
        """Initialize Sensitivity Analyzer for `BoostedClassifier`
        """
        Sensitivity.__init__(self, clf, **kwargs)

        if analyzer is not None and len(self._slave_kwargs):
            raise ValueError, \
                  "Provide either analyzer of slave_* arguments, not both"

        self.__analyzer = analyzer
        """Analyzer to use for basic classifiers within boosted classifier"""


    def untrain(self):
        super(ProxyClassifierSensitivityAnalyzer, self).untrain()
        if self.__analyzer is not None:
            self.__analyzer.untrain()


    def _call(self, dataset):
        # OPT: local bindings
        clfclf = self.clf.clf
        analyzer = self.__analyzer

        if analyzer is None:
            analyzer = clfclf.getSensitivityAnalyzer(
                **(self._slave_kwargs))
            if analyzer is None:
                raise ValueError, \
                      "Wasn't able to figure basic analyzer for clf %s" % \
                      `clfclf`
            if __debug__:
                debug("SA", "Selected analyzer %s for clf %s" % \
                      (analyzer, clfclf))
            # bind to the instance finally
            self.__analyzer = analyzer

        # TODO "remove" unnecessary things below on each call...
        # assign corresponding classifier
        analyzer.clf = clfclf

        # if clf was trained already - don't train again
        if clfclf.trained:
            analyzer._force_training = False

        result = analyzer._call(dataset)
        self.states.clf_sensitivities = result

        return result

    analyzer = property(fget=lambda x:x.__analyzer)


class MappedClassifierSensitivityAnalyzer(ProxyClassifierSensitivityAnalyzer):
    """Set sensitivity analyzer output be reverse mapped using mapper of the
    slave classifier"""

    def _call(self, dataset):
        sens = super(MappedClassifierSensitivityAnalyzer, self)._call(dataset)
        # So we have here the case that some sensitivities are given
        #  as nfeatures x nclasses, thus we need to take .T for the
        #  mapper and revert back afterwards
        # devguide's TODO lists this point to 'disguss'
        sens_mapped = self.clf.mapper.reverse(sens.T)
        return sens_mapped.T


class FeatureSelectionClassifierSensitivityAnalyzer(ProxyClassifierSensitivityAnalyzer):
    """Set sensitivity analyzer output be reverse mapped using mapper of the
    slave classifier"""

    def _call(self, dataset):
        sens = super(FeatureSelectionClassifierSensitivityAnalyzer, self)._call(dataset)
        # So we have here the case that some sensitivities are given
        #  as nfeatures x nclasses, thus we need to take .T for the
        #  mapper and revert back afterwards
        # devguide's TODO lists this point to 'disguss'
        sens_mapped = self.clf.maskclf.mapper.reverse(sens.T)
        return sens_mapped.T
<|MERGE_RESOLUTION|>--- conflicted
+++ resolved
@@ -121,14 +121,10 @@
     def _postcall(self, dataset, result):
         """Some postprocessing on the result
         """
-<<<<<<< HEAD
-        self.states.raw_results = result
-=======
         # Assure that we have some iterable (could be a scalar if it
         # was just a single value)
         result = N.atleast_1d(result)
-        self.raw_result = result
->>>>>>> bcdd7cc0
+        self.states.raw_results = result
         if not self.__transformer is None:
             if __debug__:
                 debug("SA_", "Applying transformer %s" % self.__transformer)
