# emacs: -*- mode: python; py-indent-offset: 4; indent-tabs-mode: nil -*-
# vi: set ft=python sts=4 ts=4 sw=4 et:
### ### ### ### ### ### ### ### ### ### ### ### ### ### ### ### ### ### ### ##
#
#   See COPYING file distributed along with the PyMVPA package for the
#   copyright and license terms.
#
### ### ### ### ### ### ### ### ### ### ### ### ### ### ### ### ### ### ### ##
"""Base class for data measures: algorithms that quantify properties of
datasets.

Besides the `DatasetMeasure` base class this module also provides the
(abstract) `FeaturewiseDatasetMeasure` class. The difference between a general
measure and the output of the `FeaturewiseDatasetMeasure` is that the latter
returns a 1d map (one value per feature in the dataset). In contrast there are
no restrictions on the returned value of `DatasetMeasure` except for that it
has to be in some iterable container.

"""

__docformat__ = 'restructuredtext'

import numpy as N
import mvpa.support.copy as copy

from mvpa.misc.state import StateVariable, ClassWithCollections
from mvpa.misc.args import group_kwargs
from mvpa.misc.transformers import FirstAxisMean, SecondAxisSumOfAbs
from mvpa.base.dochelpers import enhancedDocString
from mvpa.base import externals, warning
from mvpa.clfs.stats import autoNullDist

if __debug__:
    from mvpa.base import debug


class DatasetMeasure(ClassWithCollections):
    """A measure computed from a `Dataset`

    All dataset measures support arbitrary transformation of the measure
    after it has been computed. Transformation are done by processing the
    measure with a functor that is specified via the `transformer` keyword
    argument of the constructor. Upon request, the raw measure (before
    transformations are applied) is stored in the `raw_results` state variable.

    Additionally all dataset measures support the estimation of the
    probabilit(y,ies) of a measure under some distribution. Typically this will
    be the NULL distribution (no signal), that can be estimated with
    permutation tests. If a distribution estimator instance is passed to the
    `null_dist` keyword argument of the constructor the respective
    probabilities are automatically computed and stored in the `null_prob`
    state variable.

    .. note::
      For developers: All subclasses shall get all necessary parameters via
      their constructor, so it is possible to get the same type of measure for
      multiple datasets by passing them to the __call__() method successively.
    """

    raw_results = StateVariable(enabled=False,
        doc="Computed results before applying any " +
            "transformation algorithm")
    null_prob = StateVariable(enabled=True)
    """Stores the probability of a measure under the NULL hypothesis"""
    null_t = StateVariable(enabled=False)
    """Stores the t-score corresponding to null_prob under assumption
    of Normal distribution"""

    def __init__(self, transformer=None, null_dist=None, **kwargs):
        """Does nothing special.

        :Parameters:
          transformer: Functor
            This functor is called in `__call__()` to perform a final
            processing step on the to be returned dataset measure. If None,
            nothing is called
          null_dist: instance of distribution estimator
            The estimated distribution is used to assign a probability for a
            certain value of the computed measure.
        """
        ClassWithCollections.__init__(self, **kwargs)

        self.__transformer = transformer
        """Functor to be called in return statement of all subclass __call__()
        methods."""
        null_dist_ = autoNullDist(null_dist)
        if __debug__:
            debug('SA', 'Assigning null_dist %s whenever original given was %s'
                  % (null_dist_, null_dist))
        self.__null_dist = null_dist_


    __doc__ = enhancedDocString('DatasetMeasure', locals(), ClassWithCollections)


    def __call__(self, dataset):
        """Compute measure on a given `Dataset`.

        Each implementation has to handle a single arguments: the source
        dataset.

        Returns the computed measure in some iterable (list-like)
        container applying transformer if such is defined
        """
        result = self._call(dataset)
        result = self._postcall(dataset, result)
        return result


    def _call(self, dataset):
        """Actually compute measure on a given `Dataset`.

        Each implementation has to handle a single arguments: the source
        dataset.

        Returns the computed measure in some iterable (list-like) container.
        """
        raise NotImplemented


    def _postcall(self, dataset, result):
        """Some postprocessing on the result
        """
<<<<<<< HEAD
        # Assure that we have some iterable (could be a scalar if it
        # was just a single value)
        result = N.atleast_1d(result)
        self.states.raw_results = result
=======
        self.raw_result = result
>>>>>>> 89a98dd7
        if not self.__transformer is None:
            if __debug__:
                debug("SA_", "Applying transformer %s" % self.__transformer)
            result = self.__transformer(result)

        # estimate the NULL distribution when functor is given
        if not self.__null_dist is None:
            if __debug__:
                debug("SA_", "Estimating NULL distribution using %s"
                      % self.__null_dist)

            # we need a matching datameasure instance, but we have to disable
            # the estimation of the null distribution in that child to prevent
            # infinite looping.
            measure = copy.copy(self)
            measure.__null_dist = None
            self.__null_dist.fit(measure, dataset)

            if self.states.isEnabled('null_t'):
                # get probability under NULL hyp, but also request
                # either it belong to the right tail
                null_prob, null_right_tail = \
                           self.__null_dist.p(result, return_tails=True)
                self.states.null_prob = null_prob

                externals.exists('scipy', raiseException=True)
                from scipy.stats import norm

                # TODO: following logic should appear in NullDist,
                #       not here
                tail = self.null_dist.tail
                if tail == 'left':
                    acdf = N.abs(null_prob)
                elif tail == 'right':
                    acdf = 1.0 - N.abs(null_prob)
                elif tail in ['any', 'both']:
                    acdf = 1.0 - N.clip(N.abs(null_prob), 0, 0.5)
                else:
                    raise RuntimeError, 'Unhandled tail %s' % tail
                # We need to clip to avoid non-informative inf's ;-)
                # that happens due to lack of precision in mantissa
                # which is 11 bits in double. We could clip values
                # around 0 at as low as 1e-100 (correspond to z~=21),
                # but for consistency lets clip at 1e-16 which leads
                # to distinguishable value around p=1 and max z=8.2.
                # Should be sufficient range of z-values ;-)
                clip = 1e-16
                null_t = norm.ppf(N.clip(acdf, clip, 1.0 - clip))
                null_t[~null_right_tail] *= -1.0 # revert sign for negatives
                self.states.null_t = null_t                 # store
            else:
                # get probability of result under NULL hypothesis if available
                # and don't request tail information
                self.null_prob = self.__null_dist.p(result)

        return result


    def __repr__(self, prefixes=[]):
        """String representation of DatasetMeasure

        Includes only arguments which differ from default ones
        """
        prefixes = prefixes[:]
        if self.__transformer is not None:
            prefixes.append("transformer=%s" % self.__transformer)
        if self.__null_dist is not None:
            prefixes.append("null_dist=%s" % self.__null_dist)
        return super(DatasetMeasure, self).__repr__(prefixes=prefixes)

    def untrain(self):
        """'Untraining' Measure

        Some derived classes might used classifiers, so we need to
        untrain those
        """
        pass

    @property
    def null_dist(self):
        """Return Null Distribution estimator"""
        return self.__null_dist

    @property
    def transformer(self):
        """Return transformer"""
        return self.__transformer


class FeaturewiseDatasetMeasure(DatasetMeasure):
    """A per-feature-measure computed from a `Dataset` (base class).

    Should behave like a DatasetMeasure.
    """

    base_sensitivities = StateVariable(enabled=False,
        doc="Stores basic sensitivities if the sensitivity " +
            "relies on combining multiple ones")

    # XXX should we may be default to combiner=None to avoid
    # unexpected results? Also rethink if we need combiner here at
    # all... May be combiners should be 'adjoint' with transformer
    # YYY in comparison to CombinedSensitivityAnalyzer here default
    #     value for combiner is worse than anywhere. From now on,
    #     default combiners should be provided "in place", ie
    #     in SMLR it makes sense to have SecondAxisMaxOfAbs,
    #     in SVM (pair-wise) only for not-binary should be
    #     SecondAxisSumOfAbs, though could be Max as well... uff
    #   YOH: started to do so, but still have issues... thus
    #        reverting back for now
    #   MH: Full ack -- voting for no default combiners!
    def __init__(self, combiner=SecondAxisSumOfAbs, **kwargs): # SecondAxisSumOfAbs
        """Initialize

        :Parameters:
          combiner : Functor
            The combiner is only applied if the computed featurewise dataset
            measure is more than one-dimensional. This is different from a
            `transformer`, which is always applied. By default, the sum of
            absolute values along the second axis is computed.
        """
        DatasetMeasure.__init__(self, **kwargs)

        self.__combiner = combiner

    def __repr__(self, prefixes=None):
        if prefixes is None:
            prefixes = []
        if self.__combiner != SecondAxisSumOfAbs:
            prefixes.append("combiner=%s" % self.__combiner)
        return \
            super(FeaturewiseDatasetMeasure, self).__repr__(prefixes=prefixes)


    def _call(self, dataset):
        """Computes a per-feature-measure on a given `Dataset`.

        Behaves like a `DatasetMeasure`, but computes and returns a 1d ndarray
        with one value per feature.
        """
        raise NotImplementedError


    def _postcall(self, dataset, result):
        """Adjusts per-feature-measure for computed `result`


        TODO: overlaps in what it does heavily with
         CombinedSensitivityAnalyzer, thus this one might make use of
         CombinedSensitivityAnalyzer yoh thinks, and here
         base_sensitivities doesn't sound appropriate.
         MH: There is indeed some overlap, but also significant differences.
             This one operates on a single sensana and combines over second
             axis, CombinedFeaturewiseDatasetMeasure uses first axis.
             Additionally, 'Sensitivity' base class is
             FeaturewiseDatasetMeasures which would have to be changed to
             CombinedFeaturewiseDatasetMeasure to deal with stuff like
             SMLRWeights that return multiple sensitivity values by default.
             Not sure if unification of both (and/or removal of functionality
             here does not lead to an overall more complicated situation,
             without any real gain -- after all this one works ;-)
        """
        # !!! This is not stupid -- it is intended -- some times we might get
        #     scalars as input.
        result = N.atleast_1d(result)
        result_sq = result.squeeze()
        # Assure that we have some iterable (could be a scalar if it
        # was just a single value in 1D array)
        result_sq = N.atleast_1d(result_sq)

        if len(result_sq.shape)>1:
            n_base = result.shape[1]
            """Number of base sensitivities"""
            if self.states.isEnabled('base_sensitivities'):
                b_sensitivities = []
                if not self.states.isKnown('biases'):
                    biases = None
                else:
                    biases = self.states.biases
                    if len(self.states.biases) != n_base:
                        warning("Number of biases %d differs from number "
                                "of base sensitivities %d which could happen "
                                "when measure is collided across labels."
                                % (len(self.states.biases), n_base))
                for i in xrange(n_base):
                    if not biases is None:
                        if n_base > 1 and len(biases) == 1:
                            # The same bias for all bases
                            bias = biases[0]
                        else:
                            bias = biases[i]
                    else:
                        bias = None
                    b_sensitivities = StaticDatasetMeasure(
                        measure = result[:,i],
                        bias = bias)
                self.states.base_sensitivities = b_sensitivities

            # After we stored each sensitivity separately,
            # we can apply combiner
            if self.__combiner is not None:
                result = self.__combiner(result)
        else:
            # remove bogus dimensions
            # XXX we might need to come up with smth better. May be some naive
            # combiner? :-)
            result = result_sq

        # call base class postcall
        result = DatasetMeasure._postcall(self, dataset, result)

        return result

    @property
    def combiner(self):
        """Return combiner"""
        return self.__combiner



class StaticDatasetMeasure(DatasetMeasure):
    """A static (assigned) sensitivity measure.

    Since implementation is generic it might be per feature or
    per whole dataset
    """

    def __init__(self, measure=None, bias=None, *args, **kwargs):
        """Initialize.

        :Parameters:
          measure
             actual sensitivity to be returned
          bias
             optionally available bias
        """
        DatasetMeasure.__init__(self, *args, **kwargs)
        if measure is None:
            raise ValueError, "Sensitivity measure has to be provided"
        self.__measure = measure
        self.__bias = bias

    def _call(self, dataset):
        """Returns assigned sensitivity
        """
        return self.__measure

    #XXX Might need to move into StateVariable?
    bias = property(fget=lambda self:self.__bias)



#
# Flavored implementations of FeaturewiseDatasetMeasures

class Sensitivity(FeaturewiseDatasetMeasure):

    _LEGAL_CLFS = []
    """If Sensitivity is classifier specific, classes of classifiers
    should be listed in the list
    """

    def __init__(self, clf, force_training=True, **kwargs):
        """Initialize the analyzer with the classifier it shall use.

        :Parameters:
          clf : :class:`Classifier`
            classifier to use.
          force_training : Bool
            if classifier was already trained -- do not retrain
        """

        """Does nothing special."""
        FeaturewiseDatasetMeasure.__init__(self, **kwargs)

        _LEGAL_CLFS = self._LEGAL_CLFS
        if len(_LEGAL_CLFS) > 0:
            found = False
            for clf_class in _LEGAL_CLFS:
                if isinstance(clf, clf_class):
                    found = True
                    break
            if not found:
                raise ValueError, \
                  "Classifier %s has to be of allowed class (%s), but is %s" \
                              % (clf, _LEGAL_CLFS, `type(clf)`)

        self.__clf = clf
        """Classifier used to computed sensitivity"""

        self._force_training = force_training
        """Either to force it to train"""

    def __repr__(self, prefixes=None):
        if prefixes is None:
            prefixes = []
        prefixes.append("clf=%s" % repr(self.clf))
        if not self._force_training:
            prefixes.append("force_training=%s" % self._force_training)
        return super(Sensitivity, self).__repr__(prefixes=prefixes)


    def __call__(self, dataset=None):
        """Train classifier on `dataset` and then compute actual sensitivity.

        If the classifier is already trained it is possible to extract the
        sensitivities without passing a dataset.
        """
        # local bindings
        clf = self.__clf
        if not clf.trained or self._force_training:
            if dataset is None:
                raise ValueError, \
                      "Training classifier to compute sensitivities requires " \
                      "a dataset."
            if __debug__:
                debug("SA", "Training classifier %s %s" %
                      (`clf`,
                       {False: "since it wasn't yet trained",
                        True:  "although it was trained previousely"}
                       [clf.trained]))
            clf.train(dataset)

        return FeaturewiseDatasetMeasure.__call__(self, dataset)


    def _setClassifier(self, clf):
        self.__clf = clf


    def untrain(self):
        """Untrain corresponding classifier for Sensitivity
        """
        if self.__clf is not None:
            self.__clf.untrain()

    @property
    def feature_ids(self):
        """Return feature_ids used by the underlying classifier
        """
        return self.__clf._getFeatureIds()


    clf = property(fget=lambda self:self.__clf,
                   fset=_setClassifier)



class CombinedFeaturewiseDatasetMeasure(FeaturewiseDatasetMeasure):
    """Set sensitivity analyzers to be merged into a single output"""

    sensitivities = StateVariable(enabled=False,
        doc="Sensitivities produced by each analyzer")

    # XXX think again about combiners... now we have it in here and as
    #     well as in the parent -- FeaturewiseDatasetMeasure
    # YYY because we don't use parent's _call. Needs RF
    def __init__(self, analyzers=None,  # XXX should become actually 'measures'
                 combiner=None, #FirstAxisMean,
                 **kwargs):
        """Initialize CombinedFeaturewiseDatasetMeasure

        :Parameters:
          analyzers : list or None
            List of analyzers to be used. There is no logic to populate
            such a list in __call__, so it must be either provided to
            the constructor or assigned to .analyzers prior calling
        """
        if analyzers is None:
            analyzers = []

        FeaturewiseDatasetMeasure.__init__(self, **kwargs)
        self.__analyzers = analyzers
        """List of analyzers to use"""

        self.__combiner = combiner
        """Which functor to use to combine all sensitivities"""


    def _call(self, dataset):
        sensitivities = []
        for ind,analyzer in enumerate(self.__analyzers):
            if __debug__:
                debug("SA", "Computing sensitivity for SA#%d:%s" %
                      (ind, analyzer))
            sensitivity = analyzer(dataset)
            sensitivities.append(sensitivity)

        self.states.sensitivities = sensitivities
        if __debug__:
            debug("SA",
                  "Returning combined using %s sensitivity across %d items" %
                  (self.__combiner, len(sensitivities)))

        if self.__combiner is not None:
            sensitivities = self.__combiner(sensitivities)
        else:
            # assure that we have an ndarray on output
            sensitivities = N.asarray(sensitivities)
        return sensitivities


    def untrain(self):
        """Untrain CombinedFDM
        """
        if self.__analyzers is not None:
            for anal in self.__analyzers:
                anal.untrain()

    def _setAnalyzers(self, analyzers):
        """Set the analyzers
        """
        self.__analyzers = analyzers
        """Analyzers to use"""

    analyzers = property(fget=lambda x:x.__analyzers,
                         fset=_setAnalyzers,
                         doc="Used analyzers")


# XXX Why did we come to name everything analyzer? inputs of regular
#     things like CombinedFeaturewiseDatasetMeasure can be simple
#     measures....

class SplitFeaturewiseDatasetMeasure(FeaturewiseDatasetMeasure):
    """Compute measures across splits for a specific analyzer"""

    # XXX This beast is created based on code of
    #     CombinedFeaturewiseDatasetMeasure, thus another reason to refactor

    sensitivities = StateVariable(enabled=False,
        doc="Sensitivities produced for each split")

    splits = StateVariable(enabled=False, doc=
       """Store the actual splits of the data. Can be memory expensive""")

    def __init__(self, splitter, analyzer,
                 insplit_index=0, combiner=None, **kwargs):
        """Initialize SplitFeaturewiseDatasetMeasure

        :Parameters:
          splitter : Splitter
            Splitter to use to split the dataset
          analyzer : DatasetMeasure
            Measure to be used. Could be analyzer as well (XXX)
          insplit_index : int
            splitter generates tuples of dataset on each iteration
            (usually 0th for training, 1st for testing).
            On what split index in that tuple to operate.
        """

        # XXX might want to extend insplit_index to handle 'all', so we store
        #     sensitivities for all parts of the splits... not sure if it is needed

        # XXX We really think through whole transformer/combiners pipelining

        # Here we provide combiner None since if needs to be combined
        # within each sensitivity, it better be done within analyzer
        FeaturewiseDatasetMeasure.__init__(self, combiner=None, **kwargs)

        self.__analyzer = analyzer
        """Analyzer to use per split"""

        self.__combiner = combiner
        """Which functor to use to combine all sensitivities"""

        self.__splitter = splitter
        """Splitter to be used on the dataset"""

        self.__insplit_index = insplit_index


    def untrain(self):
        """Untrain SplitFeaturewiseDatasetMeasure
        """
        if self.__analyzer is not None:
            self.__analyzer.untrain()


    def _call(self, dataset):
        # local bindings
        analyzer = self.__analyzer
        insplit_index = self.__insplit_index

        sensitivities = []
        self.states.splits = splits = []
        store_splits = self.states.isEnabled("splits")

        for ind,split in enumerate(self.__splitter(dataset)):
            ds = split[insplit_index]
            if __debug__ and "SA" in debug.active:
                debug("SA", "Computing sensitivity for split %d on "
                      "dataset %s using %s" % (ind, ds, analyzer))
            sensitivity = analyzer(ds)
            sensitivities.append(sensitivity)
            if store_splits: splits.append(split)

        self.states.sensitivities = sensitivities
        if __debug__:
            debug("SA",
                  "Returning sensitivities combined using %s across %d items "
                  "generated by splitter %s" %
                  (self.__combiner, len(sensitivities), self.__splitter))

        if self.__combiner is not None:
            sensitivities = self.__combiner(sensitivities)
        else:
            # assure that we have an ndarray on output
            sensitivities = N.asarray(sensitivities)
        return sensitivities


class BoostedClassifierSensitivityAnalyzer(Sensitivity):
    """Set sensitivity analyzers to be merged into a single output"""


    # XXX we might like to pass parameters also for combined_analyzer
    @group_kwargs(prefixes=['slave_'], assign=True)
    def __init__(self,
                 clf,
                 analyzer=None,
                 combined_analyzer=None,
                 slave_kwargs={},
                 **kwargs):
        """Initialize Sensitivity Analyzer for `BoostedClassifier`

        :Parameters:
          clf : `BoostedClassifier`
            Classifier to be used
          analyzer : analyzer
            Is used to populate combined_analyzer 
          slave_*
            Arguments to pass to created analyzer if analyzer is None
        """
        Sensitivity.__init__(self, clf, **kwargs)
        if combined_analyzer is None:
            # sanitarize kwargs
            kwargs.pop('force_training', None)
            combined_analyzer = CombinedFeaturewiseDatasetMeasure(**kwargs)
        self.__combined_analyzer = combined_analyzer
        """Combined analyzer to use"""

        if analyzer is not None and len(self._slave_kwargs):
            raise ValueError, \
                  "Provide either analyzer of slave_* arguments, not both"
        self.__analyzer = analyzer
        """Analyzer to use for basic classifiers within boosted classifier"""


    def untrain(self):
        """Untrain BoostedClassifierSensitivityAnalyzer
        """
        if self.__analyzer is not None:
            self.__analyzer.untrain()
        self.__combined_analyzer.untrain()


    def _call(self, dataset):
        analyzers = []
        # create analyzers
        for clf in self.clf.clfs:
            if self.__analyzer is None:
                analyzer = clf.getSensitivityAnalyzer(**(self._slave_kwargs))
                if analyzer is None:
                    raise ValueError, \
                          "Wasn't able to figure basic analyzer for clf %s" % \
                          `clf`
                if __debug__:
                    debug("SA", "Selected analyzer %s for clf %s" % \
                          (`analyzer`, `clf`))
            else:
                # XXX shallow copy should be enough...
                analyzer = copy.copy(self.__analyzer)

            # assign corresponding classifier
            analyzer.clf = clf
            # if clf was trained already - don't train again
            if clf.trained:
                analyzer._force_training = False
            analyzers.append(analyzer)

        self.__combined_analyzer.analyzers = analyzers

        # XXX not sure if we don't want to call directly ._call(dataset) to avoid
        # double application of transformers/combiners, after all we are just
        # 'proxying' here to combined_analyzer...
        # YOH: decided -- lets call ._call
        return self.__combined_analyzer._call(dataset)

    combined_analyzer = property(fget=lambda x:x.__combined_analyzer)


class ProxyClassifierSensitivityAnalyzer(Sensitivity):
    """Set sensitivity analyzer output just to pass through"""

    clf_sensitivities = StateVariable(enabled=False,
        doc="Stores sensitivities of the proxied classifier")


    @group_kwargs(prefixes=['slave_'], assign=True)
    def __init__(self,
                 clf,
                 analyzer=None,
                 **kwargs):
        """Initialize Sensitivity Analyzer for `BoostedClassifier`
        """
        Sensitivity.__init__(self, clf, **kwargs)

        if analyzer is not None and len(self._slave_kwargs):
            raise ValueError, \
                  "Provide either analyzer of slave_* arguments, not both"

        self.__analyzer = analyzer
        """Analyzer to use for basic classifiers within boosted classifier"""


    def untrain(self):
        super(ProxyClassifierSensitivityAnalyzer, self).untrain()
        if self.__analyzer is not None:
            self.__analyzer.untrain()


    def _call(self, dataset):
        # OPT: local bindings
        clfclf = self.clf.clf
        analyzer = self.__analyzer

        if analyzer is None:
            analyzer = clfclf.getSensitivityAnalyzer(
                **(self._slave_kwargs))
            if analyzer is None:
                raise ValueError, \
                      "Wasn't able to figure basic analyzer for clf %s" % \
                      `clfclf`
            if __debug__:
                debug("SA", "Selected analyzer %s for clf %s" % \
                      (analyzer, clfclf))
            # bind to the instance finally
            self.__analyzer = analyzer

        # TODO "remove" unnecessary things below on each call...
        # assign corresponding classifier
        analyzer.clf = clfclf

        # if clf was trained already - don't train again
        if clfclf.trained:
            analyzer._force_training = False

        result = analyzer._call(dataset)
        self.states.clf_sensitivities = result

        return result

    analyzer = property(fget=lambda x:x.__analyzer)


class MappedClassifierSensitivityAnalyzer(ProxyClassifierSensitivityAnalyzer):
    """Set sensitivity analyzer output be reverse mapped using mapper of the
    slave classifier"""

    def _call(self, dataset):
        sens = super(MappedClassifierSensitivityAnalyzer, self)._call(dataset)
        # So we have here the case that some sensitivities are given
        #  as nfeatures x nclasses, thus we need to take .T for the
        #  mapper and revert back afterwards
        # devguide's TODO lists this point to 'disguss'
        sens_mapped = self.clf.mapper.reverse(sens.T)
        return sens_mapped.T


class FeatureSelectionClassifierSensitivityAnalyzer(ProxyClassifierSensitivityAnalyzer):
    """Set sensitivity analyzer output be reverse mapped using mapper of the
    slave classifier"""

    def _call(self, dataset):
        sens = super(FeatureSelectionClassifierSensitivityAnalyzer, self)._call(dataset)
        # So we have here the case that some sensitivities are given
        #  as nfeatures x nclasses, thus we need to take .T for the
        #  mapper and revert back afterwards
        # devguide's TODO lists this point to 'disguss'
        sens_mapped = self.clf.maskclf.mapper.reverse(sens.T)
        return sens_mapped.T
<|MERGE_RESOLUTION|>--- conflicted
+++ resolved
@@ -121,14 +121,11 @@
     def _postcall(self, dataset, result):
         """Some postprocessing on the result
         """
-<<<<<<< HEAD
         # Assure that we have some iterable (could be a scalar if it
         # was just a single value)
         result = N.atleast_1d(result)
+        self.raw_result = result
         self.states.raw_results = result
-=======
-        self.raw_result = result
->>>>>>> 89a98dd7
         if not self.__transformer is None:
             if __debug__:
                 debug("SA_", "Applying transformer %s" % self.__transformer)
