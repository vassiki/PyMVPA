--- conflicted
+++ resolved
@@ -41,11 +41,7 @@
 from mvpa.datasets import *
 from mvpa.datasets.maskeddataset import *
 from mvpa.datasets.metric import *
-<<<<<<< HEAD
 from mvpa.datasets.miscfx import *
-=======
-from mvpa.datasets.misc import *
->>>>>>> e0b6a31d
 if externals.exists('nifti'):
     from mvpa.datasets.niftidataset import *
 from mvpa.datasets.splitter import *
