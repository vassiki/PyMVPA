#emacs: -*- mode: python-mode; py-indent-offset: 4; indent-tabs-mode: nil -*-
#ex: set sts=4 ts=4 sw=4 et:
### ### ### ### ### ### ### ### ### ### ### ### ### ### ### ### ### ### ### ##
#
#   See COPYING file distributed along with the PyMVPA package for the
#   copyright and license terms.
#
### ### ### ### ### ### ### ### ### ### ### ### ### ### ### ### ### ### ### ##
"""Base classes for all classifiers.

Base Classifiers can be grouped according to their function as

:group Basic Classifiers: Classifier BoostedClassifier ProxyClassifier
:group BoostedClassifiers: CombinedClassifier MulticlassClassifier
  SplitClassifier
:group ProxyClassifiers: BinaryClassifier MappedClassifier
  FeatureSelectionClassifier
:group PredictionsCombiners for CombinedClassifier: PredictionsCombiner
  MaximalVote

"""

__docformat__ = 'restructuredtext'

import operator, sys
import numpy as N

# We have to use deepcopy from python 2.5, since otherwise it fails to
# copy sensitivity analyzers with assigned combiners which are just
# functions not functors
if sys.version_info[0] > 2 or sys.version_info[1] > 4:
    from mvpa.misc.copy import deepcopy
else:
    from mvpa.misc.copy import deepcopy

from sets import Set
from time import time

from mvpa.mappers import MaskMapper
from mvpa.datasets.splitter import NFoldSplitter
from mvpa.misc.state import StateVariable, Stateful, Harvestable, Parametrized
from mvpa.misc.param import Parameter

from mvpa.clfs.transerror import ConfusionMatrix, RegressionStatistics

from mvpa.measures.base import \
    BoostedClassifierSensitivityAnalyzer, ProxyClassifierSensitivityAnalyzer
from mvpa.misc import warning

if __debug__:
    import traceback
    from mvpa.misc import debug


def _deepcopyclf(clf):
    """Deepcopying of a classifier.

    If deepcopy fails -- tries to untrain it first so that there is no
    swig bindings attached
    """
    try:
        return deepcopy(clf)
    except:
        clf.untrain()
        return deepcopy(clf)


class Classifier(Parametrized):
    """Abstract classifier class to be inherited by all classifiers

    Required behavior:

    For every classifier is has to be possible to be instanciated without
    having to specify the training pattern.

    Repeated calls to the train() method with different training data have to
    result in a valid classifier, trained for the particular dataset.

    It must be possible to specify all classifier parameters as keyword
    arguments to the constructor.

    Recommended behavior:

    Derived classifiers should provide access to *values* -- i.e. that
    information that is finally used to determine the predicted class label.

    Michael: Maybe it works well if each classifier provides a 'values'
             state member. This variable is a list as long as and in same order
             as Dataset.uniquelabels (training data). Each item in the list
             corresponds to the likelyhood of a sample to belong to the
             respective class. However the sematics might differ between
             classifiers, e.g. kNN would probably store distances to class-
             neighbours, where PLR would store the raw function value of the
             logistic function. So in the case of kNN low is predictive and for
             PLR high is predictive. Don't know if there is the need to unify
             that.

             As the storage and/or computation of this information might be
             demanding its collection should be switchable and off be default.

    Nomenclature
     * predictions  : corresponds to the quantized labels if classifier spits
                      out labels by .predict()
     * values : might be different from predictions if a classifier's predict()
                   makes a decision based on some internal value such as
                   probability or a distance.
    """
    # Dict that contains the parameters of a classifier.
    # This shall provide an interface to plug generic parameter optimizer
    # on all classifiers (e.g. grid- or line-search optimizer)
    # A dictionary is used because Michael thinks that access by name is nicer.
    # Additonally Michael thinks ATM that additonal information might be
    # necessary in some situations (e.g. reasonably predefined parameter range,
    # minimal iteration stepsize, ...), therefore the value to each key should
    # also be a dict or we should use mvpa.misc.param.Parameter'...

    trained_labels = StateVariable(enabled=True,
        doc="Set of unique labels it has been trained on")

    trained_dataset = StateVariable(enabled=False,
        doc="The dataset it has been trained on")

    training_confusion = StateVariable(enabled=False,
        doc="Confusion matrix of learning performance")

    predictions = StateVariable(enabled=True,
        doc="Most recent set of predictions")

    values = StateVariable(enabled=False,
        doc="Internal classifier values the most recent " +
            "predictions are based on")

    training_time = StateVariable(enabled=True,
        doc="Time (in seconds) which took classifier to train")

    predicting_time = StateVariable(enabled=True,
        doc="Time (in seconds) which took classifier to predict")

    feature_ids = StateVariable(enabled=False,
        doc="Feature IDS which were used for the actual training." +
            " Some classifiers might internally do feature selection (SMLR)")

    _clf_internals = []
    """Describes some specifics about the classifier -- is that it is
    doing regression for instance...."""

    regression = Parameter(False, allowedtype='bool',
        doc="""Either to use 'regression' as regression. By default any
        Classifier-derived class serves as a classifier, so regression
        does binary classification. TODO:""")

    retrainable = Parameter(False, allowedtype='bool',
        doc="""Either to enable retraining for 'retrainable' classifier.
        TODO: make it available only for actually retrainable classifiers""")


    def __init__(self, **kwargs):
        """Cheap initialization.
        """
        Parametrized.__init__(self, **kwargs)


        self.__trainednfeatures = None
        """Stores number of features for which classifier was trained.
        If None -- it wasn't trained at all"""

        self._setRetrainable(self.params.retrainable)

        if self.params.regression:
<<<<<<< HEAD
            for statevar in [ "trained_labels", "training_confusion" ]:
=======
            for statevar in [ "trained_labels"]: #, "training_confusion" ]:
>>>>>>> 4bb4dc4d
                if self.states.isEnabled(statevar):
                    if __debug__:
                        debug("CLF",
                              "Disabling state %s since doing regression, " %
                              statevar + "not classification")
                    self.states.disable(statevar)
            self._summaryClass = RegressionStatistics
        else:
            self._summaryClass = ConfusionMatrix
            if 'regression' in self._clf_internals:
                # regressions are used as binary classifiers if not asked to perform
                # regression explicitely
                self._clf_internals.append('binary')


        self.__trainedidhash = None
        """Stores id of the dataset on which it was trained to signal
        in trained() if it was trained already on the same dataset"""


    def __str__(self):
        if __debug__ and 'CLF_' in debug.active:
            return "%s / %s" % (repr(self), super(Classifier, self).__str__())
        else:
            return repr(self)

    def __repr__(self, prefix=""):
        return super(Classifier, self).__repr__(prefix=prefix)


    def _pretrain(self, dataset):
        """Functionality prior to training
        """
        # So we reset all state variables and may be free up some memory
        # explicitely
        if not self.params.retrainable:
            self.untrain()
        else:
            # just reset the states
            self.states.reset()

        if not self.params.regression and 'regression' in self._clf_internals \
           and not self.states.isEnabled('trained_labels'):
            # if classifier internally does regression we need to have
            # labels it was trained on
            if __debug__:
                debug("CLF", "Enabling trained_labels state since it is needed")
            self.states.enable('trained_labels')


    def _posttrain(self, dataset):
        """Functionality post training

        For instance -- computing confusion matrix
        :Parameters:
          dataset : Dataset
            Data which was used for training
        """
        if self.states.isEnabled('trained_labels'):
            self.trained_labels = Set(dataset.uniquelabels)

        self.trained_dataset = dataset

        # needs to be assigned first since below we use predict
        self.__trainednfeatures = dataset.nfeatures
        self.__trainedidhash = dataset.idhash

        if self.states.isEnabled('training_confusion') and \
               not self.states.isSet('training_confusion'):
            # we should not store predictions for training data,
            # it is confusing imho (yoh)
            self.states._changeTemporarily(
                disable_states=["predictions"])
            predictions = self.predict(dataset.samples)
            self.states._resetEnabledTemporarily()
            self.training_confusion = self._summaryClass(
                targets=dataset.labels,
                predictions=predictions)

        if self.states.isEnabled('feature_ids'):
            self.feature_ids = self._getFeatureIds()


    def _getFeatureIds(self):
        """Virtual method to return feature_ids used while training

        Is not intended to be called anywhere but from _posttrain,
        thus classifier is assumed to be trained at this point
        """
        # By default all features are used
        return range(self.__trainednfeatures)


    def _train(self, dataset):
        """Function to be actually overriden in derived classes
        """
        raise NotImplementedError


    def train(self, dataset):
        """Train classifier on a dataset

        Shouldn't be overriden in subclasses unless explicitely needed
        to do so
        """
        if __debug__:
            debug("CLF", "Training classifier %(clf)s on dataset %(dataset)s",
                  msgargs={'clf':self, 'dataset':dataset})
            if 'CLF_TB' in debug.active:
                tb = traceback.extract_stack(limit=5)
                debug("CLF_TB", "Traceback: %s" % tb)

        self._pretrain(dataset)

        # remember the time when started training
        t0 = time()

        if dataset.nfeatures > 0:
            result = self._train(dataset)
        else:
            warning("Trying to train on dataset with no features present")
            if __debug__:
                debug("CLF",
                      "No features present for training, no actual training " \
                      "is called")
            result = None

        self.training_time = time() - t0
        self._posttrain(dataset)
        return result


    def _prepredict(self, data):
        """Functionality prior prediction
        """
        if not ('notrain2predict' in self._clf_internals):
            # check if classifier was trained if that is needed
            if not self.trained:
                raise ValueError, \
                      "Classifier %s wasn't yet trained, therefore can't " \
                      "predict" % self
            nfeatures = data.shape[1]
            # check if number of features is the same as in the data
            # it was trained on
            if nfeatures != self.__trainednfeatures:
                raise ValueError, \
                      "Classifier %s was trained on data with %d features, " % \
                      (self, self.__trainednfeatures) + \
                      "thus can't predict for %d features" % nfeatures


    def _postpredict(self, data, result):
        """Functionality after prediction is computed
        """
        self.predictions = result


    def _predict(self, data):
        """Actual prediction
        """
        raise NotImplementedError


    def predict(self, data):
        """Predict classifier on data

        Shouldn't be overriden in subclasses unless explicitely needed
        to do so. Also subclasses trying to call super class's predict
        should call _predict if within _predict instead of predict()
        since otherwise it would loop
        """
        data = N.asarray(data)
        if __debug__:
            debug("CLF", "Predicting classifier %(clf)s on data %(data)s",
                msgargs={'clf':self, 'data':data.shape})
            if 'CLF_TB' in debug.active:
                tb = traceback.extract_stack(limit=5)
                debug("CLF_TB", "Traceback: %s" % tb)

        # remember the time when started computing predictions
        t0 = time()

        self._prepredict(data)
        if self.__trainednfeatures > 0 \
               or 'notrain2predict' in self._clf_internals:
            result = self._predict(data)
        else:
            warning("Trying to predict using classifier trained on no features")
            if __debug__:
                debug("CLF",
                      "No features were present for training, prediction is " \
                      "bogus")
            result = [None]*data.shape[0]

        self.predicting_time = time() - t0

        if 'regression' in self._clf_internals and not self.params.regression:
            # We need to convert regression values into labels
            # XXX unify may be labels -> internal_labels conversion.
            #if len(self.trained_labels) != 2:
            #    raise RuntimeError, "XXX Ask developer to implement for " \
            #        "multiclass mapping from regression into classification"

            # must be N.array so we copy it to assign labels directly
            # into labels.
            # XXX or should we just recreate "result"
            result_ = N.array(result)
            self.values = result_
            trained_labels = N.asarray(list(self.trained_labels))
            for i, value in enumerate(result):
                dists = N.abs(value - trained_labels)
                result[i] = trained_labels[N.argmin(dists)]

            if __debug__:
                debug("CLF_", "Converted regression result %(result_)s "
                      "into labels %(result)s for %(self_)s",
                      msgargs={'result_':result_, 'result':result,
                               'self_': self})

        self._postpredict(data, result)
        return result

    def isTrained(self, dataset=None):
        """Either classifier was already trained.

        MUST BE USED WITH CARE IF EVER"""
        if dataset is None:
            # simply return if it was trained on anything
            return not self.__trainednfeatures is None
        else:
            return (self.__trainednfeatures == dataset.nfeatures) \
                   and (self.__trainedidhash == dataset.idhash)


    def _regressionIsBogus(self):
        """Some classifiers like BinaryClassifier can't be used for
        regression"""

        if self.params.regression:
            raise ValueError, "Regression mode is meaningless for %s" % \
                  self.__class__.__name__ + " thus don't enable it"


    @property
    def trained(self):
        """Either classifier was already trained"""
        return self.isTrained()

    def untrain(self):
        """Reset trained state"""
        self.__trainednfeatures = None
        super(Classifier, self).reset()


    def getSensitivityAnalyzer(self, **kwargs):
        """Factory method to return an appropriate sensitivity analyzer for
        the respective classifier."""
        raise NotImplementedError


    def _setRetrainable(self, value):
        """Assign value of retrainable

        If retrainable flag is to be changed, classifier has to be untrained
        """
        if value != self.params.retrainable:
            # assure that we don't drag anything behind
            if self.trained:
                self.untrain()
            states = self.states
            if not value and states.isKnown('retrained'):
                states.remove('retrained')
                states.remove('retested')
            if value:
                if not 'retrainable' in self._clf_internals:
                    warning("Setting of flag retrainable for %s has no effect"
                            " since classifier has no such capability" % self)
                states.add(StateVariable(enabled=True,
                        name='retrained',
                        doc="Either retrainable classifier was retrained"))
                states.add(StateVariable(enabled=True,
                        name='retested',
                        doc="Either retrainable classifier was retested"))
<<<<<<< HEAD

            self.params.retrainable = value

=======

            self.params.retrainable = value

>>>>>>> 4bb4dc4d
    # TODO: callback into retrainable parameter
    #retrainable = property(fget=_getRetrainable, fset=_setRetrainable,
    #                  doc="Specifies either classifier should be retrainable")


#
# Base classifiers of various kinds
#

class BoostedClassifier(Classifier, Harvestable):
    """Classifier containing the farm of other classifiers.

    Should rarely be used directly. Use one of its childs instead
    """

    # should not be needed if we have prediction_values upstairs
    # TODO : should be handled as Harvestable or smth like that
    raw_predictions = StateVariable(enabled=False,
        doc="Predictions obtained from each classifier")

    raw_values = StateVariable(enabled=False,
        doc="Values obtained from each classifier")


    def __init__(self, clfs=None, propagate_states=True,
                 harvest_attribs=None, copy_attribs='copy',
                 **kwargs):
        """Initialize the instance.

        :Parameters:
          clfs : list
            list of classifier instances to use (slave classifiers)
          propagate_states : bool
            either to propagate enabled states into slave classifiers.
            It is in effect only when slaves get assigned - so if state
            is enabled not during construction, it would not necessarily
            propagate into slaves
          harvest_attribs : list of basestr
            What attributes of call to store and return within
            harvested state variable
          copy_attribs : None or basestr
            Force copying values of attributes on harvesting
          kwargs : dict
            dict of keyworded arguments which might get used
            by State or Classifier
        """
        if clfs == None:
            clfs = []

        Classifier.__init__(self, **kwargs)
        Harvestable.__init__(self, harvest_attribs, copy_attribs)

        self.__clfs = None
        """Pylint friendly definition of __clfs"""

        self.__propagate_states = propagate_states
        """Enable current enabled states in slave classifiers"""

        self._setClassifiers(clfs)
        """Store the list of classifiers"""


    def __repr__(self, prefix=""):
        if self.__clfs is None or len(self.__clfs)==0:
            prefix_ = "clfs=%s" % repr(self.__clfs)
        else:
            prefix_ = "clfs=[%s,...]" % repr(self.__clfs[0])
        if prefix != "":
            prefix += ", "
        prefix += prefix_
        return super(BoostedClassifier, self).__repr__(prefix)


    def _train(self, dataset):
        """Train `BoostedClassifier`
        """
        for clf in self.__clfs:
            clf.train(dataset)


    def _posttrain(self, dataset):
        """Custom posttrain of `BoostedClassifier`

        Harvest over the trained classifiers if it was asked to so
        """
        Classifier._posttrain(self, dataset)
        if self.states.isEnabled('harvested'):
            for clf in self.__clfs:
                self._harvest(locals())


    def _getFeatureIds(self):
        """Custom _getFeatureIds for `BoostedClassifier`
        """
        # return union of all used features by slave classifiers
        feature_ids = Set([])
        for clf in self.__clfs:
            feature_ids = feature_ids.union(Set(clf.feature_ids))
        return list(feature_ids)


    def _predict(self, data):
        """Predict using `BoostedClassifier`
        """
        raw_predictions = [ clf.predict(data) for clf in self.__clfs ]
        self.raw_predictions = raw_predictions
        assert(len(self.__clfs)>0)
        if self.states.isEnabled("values"):
            # XXX pylint complains that numpy has no array member... weird
            if N.array([x.states.isEnabled("values")
                        for x in self.__clfs]).all():
                values = [ clf.values for clf in self.__clfs ]
                self.raw_values = values
            else:
                warning("One or more classifiers in %s has no 'values' state" %
                        self + "enabled, thus BoostedClassifier can't have" +
                        " 'raw_values' state variable defined")

        return raw_predictions


    def _setClassifiers(self, clfs):
        """Set the classifiers used by the boosted classifier

        We have to allow to set list of classifiers after the object
        was actually created. It will be used by
        MulticlassClassifier
        """
        self.__clfs = clfs
        """Classifiers to use"""

        for flag in ['regression']:
            values = N.array([clf.params[flag].value for clf in self.__clfs])
            value = values.any()
            if __debug__:
                debug("CLFBST", "Setting %(flag)s=%(value)s for classifiers "
                      "%(clfs)s with %(values)s",
                      msgargs={'flag' : flag, 'value' : value,
                               'clfs' : self.__clfs,
                               'values' : values})
            # set flag if it needs to be trained before predicting
            self.params[flag].value = value

        # enable corresponding states in the slave-classifiers
        if self.__propagate_states:
            for clf in self.__clfs:
                clf.states.enable(self.states.enabled, missingok=True)

        # adhere to their capabilities + 'multiclass'
        # XXX do intersection across all classifiers!
        self._clf_internals = [ 'binary', 'multiclass', 'meta' ]
        if len(clfs)>0:
            self._clf_internals += self.__clfs[0]._clf_internals

    def untrain(self):
        """Untrain `BoostedClassifier`

        Has to untrain any known classifier
        """
        if not self.trained:
            return
        for clf in self.clfs:
            clf.untrain()
        super(BoostedClassifier, self).untrain()

    def getSensitivityAnalyzer(self, **kwargs):
        """Return an appropriate SensitivityAnalyzer"""
        return BoostedClassifierSensitivityAnalyzer(
                self,
                **kwargs)


    clfs = property(fget=lambda x:x.__clfs,
                    fset=_setClassifiers,
                    doc="Used classifiers")



class ProxyClassifier(Classifier):
    """Classifier which decorates another classifier

    Possible uses:

     - modify data somehow prior training/testing:
       * normalization
       * feature selection
       * modification

     - optimized classifier?

    """

    def __init__(self, clf, **kwargs):
        """Initialize the instance

        :Parameters:
          clf : Classifier
            classifier based on which mask classifiers is created
          """
        Classifier.__init__(self, **kwargs)

        self.__clf = clf
        """Store the classifier to use."""

        self.params.regression = clf.regression
        """Do regression if base classifier does"""

        # adhere to slave classifier capabilities
        # XXX test test test
        self._clf_internals = self._clf_internals[:] + ['meta']
        if clf is not None:
            self._clf_internals += clf._clf_internals


    def __repr__(self, prefix=""):
        if prefix != "":
            prefix += ", "
        prefix += "clf=%s" % repr(self.__clf)
        return super(ProxyClassifier, self).__repr__(prefix)

    def _train(self, dataset):
        """Train `ProxyClassifier`
        """
        # base class does nothing much -- just proxies requests to underlying
        # classifier
        self.__clf.train(dataset)

        # for the ease of access
        # TODO: if to copy we should exclude some states which are defined in
        # base Classifier (such as training_time, predicting_time)
        #self.states._copy_states_(self.__clf, deep=False)


    def _predict(self, data):
        """Predict using `ProxyClassifier`
        """
        result = self.__clf.predict(data)
        # for the ease of access
        #self.states._copy_states_(self.__clf, deep=False)
        return result


    def untrain(self):
        """Untrain ProxyClassifier
        """
        if not self.__clf is None:
            self.__clf.untrain()
        super(ProxyClassifier, self).untrain()


    def getSensitivityAnalyzer(self, **kwargs):
        """Return an appropriate SensitivityAnalyzer"""
        return ProxyClassifierSensitivityAnalyzer(
                self,
                analyzer=self.__clf.getSensitivityAnalyzer(**kwargs),
                **kwargs)


    clf = property(lambda x:x.__clf, doc="Used `Classifier`")



#
# Various combiners for CombinedClassifier
#

class PredictionsCombiner(Stateful):
    """Base class for combining decisions of multiple classifiers"""

    def train(self, clfs, dataset):
        """PredictionsCombiner might need to be trained

        :Parameters:
          clfs : list of Classifier
            List of classifiers to combine. Has to be classifiers (not
            pure predictions), since combiner might use some other
            state variables (value's) instead of pure prediction's
          dataset : Dataset
            training data in this case
        """
        pass


    def __call__(self, clfs, dataset):
        """Call function

        :Parameters:
          clfs : list of Classifier
            List of classifiers to combine. Has to be classifiers (not
            pure predictions), since combiner might use some other
            state variables (value's) instead of pure prediction's
        """
        raise NotImplementedError



class MaximalVote(PredictionsCombiner):
    """Provides a decision using maximal vote rule"""

    predictions = StateVariable(enabled=True,
        doc="Voted predictions")
    all_label_counts = StateVariable(enabled=False,
        doc="Counts across classifiers for each label/sample")

    def __init__(self):
        """XXX Might get a parameter to use raw decision values if
        voting is not unambigous (ie two classes have equal number of
        votes
        """
        PredictionsCombiner.__init__(self)


    def __call__(self, clfs, dataset):
        """Actuall callable - perform voting

        Extended functionality which might not be needed actually:
        Since `BinaryClassifier` might return a list of possible
        predictions (not just a single one), we should consider all of those

        MaximalVote doesn't care about dataset itself
        """
        if len(clfs)==0:
            return []                   # to don't even bother

        all_label_counts = None
        for clf in clfs:
            # Lets check first if necessary state variable is enabled
            if not clf.states.isEnabled("predictions"):
                raise ValueError, "MaximalVote needs classifiers (such as " + \
                      "%s) with state 'predictions' enabled" % clf
            predictions = clf.predictions
            if all_label_counts is None:
                all_label_counts = [ {} for i in xrange(len(predictions)) ]

            # for every sample
            for i in xrange(len(predictions)):
                prediction = predictions[i]
                if not operator.isSequenceType(prediction):
                    prediction = (prediction,)
                for label in prediction: # for every label
                    # XXX we might have multiple labels assigned
                    # but might not -- don't remember now
                    if not all_label_counts[i].has_key(label):
                        all_label_counts[i][label] = 0
                    all_label_counts[i][label] += 1

        predictions = []
        # select maximal vote now for each sample
        for i in xrange(len(all_label_counts)):
            label_counts = all_label_counts[i]
            # lets do explicit search for max so we know
            # if it is unique
            maxk = []                   # labels of elements with max vote
            maxv = -1
            for k, v in label_counts.iteritems():
                if v > maxv:
                    maxk = [k]
                    maxv = v
                elif v == maxv:
                    maxk.append(k)

            assert len(maxk) >= 1, \
                   "We should have obtained at least a single key of max label"

            if len(maxk) > 1:
                warning("We got multiple labels %s which have the " % maxk +
                        "same maximal vote %d. XXX disambiguate" % maxv)
            predictions.append(maxk[0])

        self.all_label_counts = all_label_counts
        self.predictions = predictions
        return predictions



class ClassifierCombiner(PredictionsCombiner):
    """Provides a decision using training a classifier on predictions/values

    TODO
    """

    predictions = StateVariable(enabled=True,
        doc="Trained predictions")


    def __init__(self, clf, variables=None):
        """Initialize `ClassifierCombiner`

        :Parameters:
          clf : Classifier
            Classifier to train on the predictions
          variables : list of basestring
            List of state variables stored in 'combined' classifiers, which
            to use as features for training this classifier
        """
        PredictionsCombiner.__init__(self)

        self.__clf = clf
        """Classifier to train on `variables` states of provided classifiers"""

        if variables == None:
            variables = ['predictions']
        self.__variables = variables
        """What state variables of the classifiers to use"""


    def untrain(self):
        """It might be needed to untrain used classifier"""
        if self.__clf:
            self.__clf.untrain()

    def __call__(self, clfs, dataset):
        """
        """
        if len(clfs)==0:
            return []                   # to don't even bother

        # XXX What is it, Exception or Return?
        raise NotImplementedError



class CombinedClassifier(BoostedClassifier):
    """`BoostedClassifier` which combines predictions using some
    `PredictionsCombiner` functor.
    """

    def __init__(self, clfs=None, combiner=MaximalVote(), **kwargs):
        """Initialize the instance.

        :Parameters:
          clfs : list of Classifier
            list of classifier instances to use
          combiner : PredictionsCombiner
            callable which takes care about combining multiple
            results into a single one (e.g. maximal vote)
          kwargs : dict
            dict of keyworded arguments which might get used
            by State or Classifier

        NB: `combiner` might need to operate not on 'predictions' descrete
            labels but rather on raw 'class' values classifiers
            estimate (which is pretty much what is stored under
            `values`
        """
        if clfs == None:
            clfs = []

        BoostedClassifier.__init__(self, clfs, **kwargs)

        self.__combiner = combiner
        """Functor destined to combine results of multiple classifiers"""


    def __repr__(self, prefix=""):
        if prefix != "":
            prefix += ", "
        prefix += "combiner=%s" % repr(self.__combiner)
        return super(CombinedClassifier, self).__repr__(prefix)

    def untrain(self):
        """Untrain `CombinedClassifier`
        """
        try:
            self.__combiner.untrain()
        except:
            pass
        super(CombinedClassifier, self).untrain()

    def _train(self, dataset):
        """Train `CombinedClassifier`
        """
        BoostedClassifier._train(self, dataset)
        # combiner might need to train as well
        self.__combiner.train(self.clfs, dataset)


    def _predict(self, data):
        """Predict using `CombinedClassifier`
        """
        BoostedClassifier._predict(self, data)
        # combiner will make use of state variables instead of only predictions
        # returned from _predict
        predictions = self.__combiner(self.clfs, data)
        self.predictions = predictions

        if self.states.isEnabled("values"):
            if self.__combiner.states.isActive("values"):
                # XXX or may be we could leave simply up to accessing .combiner?
                self.values = self.__combiner.values
            else:
                if __debug__:
                    warning("Boosted classifier %s has 'values' state" % self +
                            " enabled, but combiner has it active, thus no" +
                            " values could be provided directly, access .clfs")
        return predictions


    combiner = property(fget=lambda x:x.__combiner,
                        doc="Used combiner to derive a single result")



class BinaryClassifier(ProxyClassifier):
    """`ProxyClassifier` which maps set of two labels into +1 and -1
    """

    def __init__(self, clf, poslabels, neglabels, **kwargs):
        """
        :Parameters:
          clf : Classifier
            classifier to use
          poslabels : list
            list of labels which are treated as +1 category
          neglabels : list
            list of labels which are treated as -1 category
        """

        ProxyClassifier.__init__(self, clf, **kwargs)

        self._regressionIsBogus()

        # Handle labels
        sposlabels = Set(poslabels) # so to remove duplicates
        sneglabels = Set(neglabels) # so to remove duplicates

        # check if there is no overlap
        overlap = sposlabels.intersection(sneglabels)
        if len(overlap)>0:
            raise ValueError("Sets of positive and negative labels for " +
                "BinaryClassifier must not overlap. Got overlap " %
                overlap)

        self.__poslabels = list(sposlabels)
        self.__neglabels = list(sneglabels)

        # define what values will be returned by predict: if there is
        # a single label - return just it alone, otherwise - whole
        # list
        # Such approach might come useful if we use some classifiers
        # over different subsets of data with some voting later on
        # (1-vs-therest?)

        if len(self.__poslabels) > 1:
            self.__predictpos = self.__poslabels
        else:
            self.__predictpos = self.__poslabels[0]

        if len(self.__neglabels) > 1:
            self.__predictneg = self.__neglabels
        else:
            self.__predictneg = self.__neglabels[0]


    def __repr__(self, prefix=""):
        if prefix != "":
            prefix += ", "
        prefix += "poslabels=%s, neglabels=%s" % (
            repr(self.__poslabels), repr(self.__neglabels))
        return super(BinaryClassifier, self).__repr__(prefix)


    def _train(self, dataset):
        """Train `BinaryClassifier`
        """
        idlabels = [(x, +1) for x in dataset.idsbylabels(self.__poslabels)] + \
                    [(x, -1) for x in dataset.idsbylabels(self.__neglabels)]
        # XXX we have to sort ids since at the moment Dataset.selectSamples
        #     doesn't take care about order
        idlabels.sort()
        # select the samples
        orig_labels = None

        # If we need all samples, why simply not perform on original
        # data, an just store/restore labels. But it really should be done
        # within Dataset.selectSamples
        if len(idlabels) == dataset.nsamples \
            and [x[0] for x in idlabels] == range(dataset.nsamples):
            # the last condition is not even necessary... just overly
            # cautious
            datasetselected = dataset   # no selection is needed
            orig_labels = dataset.labels # but we would need to restore labels
            if __debug__:
                debug('CLFBIN',
                      "Assigned all %d samples for binary " %
                      (dataset.nsamples) +
                      " classification among labels %s/+1 and %s/-1" %
                      (self.__poslabels, self.__neglabels))
        else:
            datasetselected = dataset.selectSamples([ x[0] for x in idlabels ])
            if __debug__:
                debug('CLFBIN',
                      "Selected %d samples out of %d samples for binary " %
                      (len(idlabels), dataset.nsamples) +
                      " classification among labels %s/+1 and %s/-1" %
                      (self.__poslabels, self.__neglabels) +
                      ". Selected %s" % datasetselected)

        # adjust the labels
        datasetselected.labels = [ x[1] for x in idlabels ]

        # now we got a dataset with only 2 labels
        if __debug__:
            assert((datasetselected.uniquelabels == [-1, 1]).all())

        self.clf.train(datasetselected)

        if not orig_labels is None:
            dataset.labels = orig_labels

    def _predict(self, data):
        """Predict the labels for a given `data`

        Predicts using binary classifier and spits out list (for each sample)
        where with either poslabels or neglabels as the "label" for the sample.
        If there was just a single label within pos or neg labels then it would
        return not a list but just that single label.
        """
        binary_predictions = ProxyClassifier._predict(self, data)
        self.values = binary_predictions
        predictions = [ {-1: self.__predictneg,
                         +1: self.__predictpos}[x] for x in binary_predictions]
        self.predictions = predictions
        return predictions



class MulticlassClassifier(CombinedClassifier):
    """`CombinedClassifier` to perform multiclass using a list of
    `BinaryClassifier`.

    such as 1-vs-1 (ie in pairs like libsvm doesn) or 1-vs-all (which
    is yet to think about)
    """

    def __init__(self, clf, bclf_type="1-vs-1", **kwargs):
        """Initialize the instance

        :Parameters:
          clf : Classifier
            classifier based on which multiple classifiers are created
            for multiclass
          bclf_type
            "1-vs-1" or "1-vs-all", determines the way to generate binary
            classifiers
          """
        CombinedClassifier.__init__(self, **kwargs)
        self._regressionIsBogus()
        if not clf is None:
            clf._regressionIsBogus()

        self.__clf = clf
        """Store sample instance of basic classifier"""

        # XXX such logic below might go under train....
        if bclf_type == "1-vs-1":
            pass
        elif bclf_type == "1-vs-all":
            raise NotImplementedError
        else:
            raise ValueError, \
                  "Unknown type of classifier %s for " % bclf_type + \
                  "BoostedMulticlassClassifier"
        self.__bclf_type = bclf_type

    # XXX fix it up a bit... it seems that MulticlassClassifier should
    # be actually ProxyClassifier and use BoostedClassifier internally
    def __repr__(self, prefix=""):
        if prefix != "":
            prefix += ", "
        prefix += "bclf_type=%s, clf=%s" % (repr(self.__bclf_type),
                                            repr(self.__clf))
        return super(MulticlassClassifier, self).__repr__(prefix)


    def _train(self, dataset):
        """Train classifier
        """
        # construct binary classifiers
        ulabels = dataset.uniquelabels
        if self.__bclf_type == "1-vs-1":
            # generate pairs and corresponding classifiers
            biclfs = []
            for i in xrange(len(ulabels)):
                for j in xrange(i+1, len(ulabels)):
                    clf = _deepcopyclf(self.__clf)
                    biclfs.append(
                        BinaryClassifier(
                            clf,
                            poslabels=[ulabels[i]], neglabels=[ulabels[j]]))
            if __debug__:
                debug("CLFMC", "Created %d binary classifiers for %d labels" %
                      (len(biclfs), len(ulabels)))

            self.clfs = biclfs

        elif self.__bclf_type == "1-vs-all":
            raise NotImplementedError

        # perform actual training
        CombinedClassifier._train(self, dataset)



class SplitClassifier(CombinedClassifier):
    """`BoostedClassifier` to work on splits of the data

    """

    """
    TODO: SplitClassifier and MulticlassClassifier have too much in
          common -- need to refactor: just need a splitter which would
          split dataset in pairs of class labels. MulticlassClassifier
          does just a tiny bit more which might be not necessary at
          all: map sets of labels into 2 categories...
    """

    # TODO: unify with CrossValidatedTransferError which now uses
    # harvest_attribs to expose gathered attributes
    training_confusions = StateVariable(enabled=False,
        doc="Resultant confusion matrices whenever classifier trained " +
            "on 1 part and tested on 2nd part of each split")

    def __init__(self, clf, splitter=NFoldSplitter(cvtype=1), **kwargs):
        """Initialize the instance

        :Parameters:
          clf : Classifier
            classifier based on which multiple classifiers are created
            for multiclass
          splitter : Splitter
            `Splitter` to use to split the dataset prior training
          """
        CombinedClassifier.__init__(self, **kwargs)
        self.__clf = clf
        """Store sample instance of basic classifier"""

        if isinstance(splitter, type):
            raise ValueError, \
                  "Please provide an instance of a splitter, not a type." \
                  " Got %s" % splitter

        self.__splitter = splitter


    def _train(self, dataset):
        """Train `SplitClassifier`
        """
        # generate pairs and corresponding classifiers
        bclfs = []
        if self.states.isEnabled('training_confusions'):
            self.training_confusions = \
<<<<<<< HEAD
                ConfusionMatrix(labels=dataset.uniquelabels)
=======
                                     self.__clf._summaryClass()
                #ConfusionMatrix(labels=dataset.uniquelabels)
>>>>>>> 4bb4dc4d

        # for proper and easier debugging - first define classifiers and then
        # train them
        for split in self.__splitter(dataset):
            if __debug__:
                debug("CLFSPL",
                      "Deepcopying %(clf)s for %(sclf)s",
                      msgargs={'clf':self.__clf,
                               'sclf':self})
            clf = _deepcopyclf(self.__clf)
            bclfs.append(clf)
        self.clfs = bclfs

        i = 0
        for split in self.__splitter(dataset):
            if __debug__:
                debug("CLFSPL", "Training classifier for split %d" % (i))

            clf = self.clfs[i]

            # assign testing dataset if given classifier can digest it
            if hasattr(clf, 'testdataset'):
                clf.testdataset = split[1]

            clf.train(split[0])
            if self.states.isEnabled("training_confusions"):
                predictions = clf.predict(split[1].samples)
                self.training_confusions.add(split[1].labels, predictions)
            i += 1


    def getSensitivityAnalyzer(self, **kwargs):
        """Return an appropriate SensitivityAnalyzer"""
        return BoostedClassifierSensitivityAnalyzer(
                self,
                analyzer=self.__clf.getSensitivityAnalyzer(**kwargs),
                **kwargs)



class MappedClassifier(ProxyClassifier):
    """`ProxyClassifier` which uses some mapper prior training/testing.

    `MaskMapper` can be used just a subset of features to
    train/classify.
    Having such classifier we can easily create a set of classifiers
    for BoostedClassifier, where each classifier operates on some set
    of features, e.g. set of best spheres from SearchLight, set of
    ROIs selected elsewhere. It would be different from simply
    applying whole mask over the dataset, since here initial decision
    is made by each classifier and then later on they vote for the
    final decision across the set of classifiers.
    """

    def __init__(self, clf, mapper, **kwargs):
        """Initialize the instance

        :Parameters:
          clf : Classifier
            classifier based on which mask classifiers is created
          mapper
            whatever `Mapper` comes handy
          """
        ProxyClassifier.__init__(self, clf, **kwargs)

        self.__mapper = mapper
        """mapper to help us our with prepping data to
        training/classification"""


    def _train(self, dataset):
        """Train `MappedClassifier`
        """
        # first train the mapper
        # XXX: should training be done using whole dataset or just samples
        self.__mapper.train(dataset)

        # for train() we have to provide dataset -- not just samples to train!
        wdataset = dataset.applyMapper(featuresmapper = self.__mapper)
        ProxyClassifier._train(self, wdataset)


    def _predict(self, data):
        """Predict using `MappedClassifier`
        """
        return ProxyClassifier._predict(self, self.__mapper.forward(data))


    mapper = property(lambda x:x.__mapper, doc="Used mapper")



class FeatureSelectionClassifier(ProxyClassifier):
    """`ProxyClassifier` which uses some `FeatureSelection` prior training.

    `FeatureSelection` is used first to select features for the classifier to
    use for prediction. Internally it would rely on MappedClassifier which
    would use created MaskMapper.

    TODO: think about removing overhead of retraining the same classifier if
    feature selection was carried out with the same classifier already. It
    has been addressed by adding .trained property to classifier, but now
    we should expclitely use isTrained here if we want... need to think more
    """

    _clf_internals = [ 'does_feature_selection', 'meta' ]

    def __init__(self, clf, feature_selection, testdataset=None, **kwargs):
        """Initialize the instance

        :Parameters:
          clf : Classifier
            classifier based on which mask classifiers is created
          feature_selection : FeatureSelection
            whatever `FeatureSelection` comes handy
          testdataset : Dataset
            optional dataset which would be given on call to feature_selection
          """
        ProxyClassifier.__init__(self, clf, **kwargs)

        self.__maskclf = None
        """Should become `MappedClassifier`(mapper=`MaskMapper`) later on."""

        self.__feature_selection = feature_selection
        """`FeatureSelection` to select the features prior training"""

        self.__testdataset = testdataset
        """`FeatureSelection` might like to use testdataset"""


    def untrain(self):
        """Untrain `FeatureSelectionClassifier`

        Has to untrain any known classifier
        """
        if not self.trained:
            return
        if not self.__maskclf is None:
            self.__maskclf.untrain()
        super(FeatureSelectionClassifier, self).untrain()


    def _train(self, dataset):
        """Train `FeatureSelectionClassifier`
        """
        # temporarily enable selected_ids
        self.__feature_selection.states._changeTemporarily(
            enable_states=["selected_ids"])

        if __debug__:
            debug("CLFFS", "Performing feature selection using %s" %
                  self.__feature_selection + " on %s" % dataset)

        (wdataset, tdataset) = self.__feature_selection(dataset,
                                                        self.__testdataset)
        if __debug__:
            add_ = ""
            if "CLFFS_" in debug.active:
                add_ = " Selected features: %s" % \
                       self.__feature_selection.selected_ids
            debug("CLFFS", "%(fs)s selected %(nfeat)d out of " +
                  "%(dsnfeat)d features.%(app)s",
                  msgargs={'fs':self.__feature_selection,
                           'nfeat':wdataset.nfeatures,
                           'dsnfeat':dataset.nfeatures,
                           'app':add_})

        # create a mask to devise a mapper
        # TODO -- think about making selected_ids a MaskMapper
        mappermask = N.zeros(dataset.nfeatures)
        mappermask[self.__feature_selection.selected_ids] = 1
        mapper = MaskMapper(mappermask)

        self.__feature_selection.states._resetEnabledTemporarily()

        # create and assign `MappedClassifier`
        self.__maskclf = MappedClassifier(self.clf, mapper)
        # we could have called self.__clf.train(dataset), but it would
        # cause unnecessary masking
        self.__maskclf.clf.train(wdataset)

        # for the ease of access
        # TODO see for ProxyClassifier
        #self.states._copy_states_(self.__maskclf, deep=False)

    def _getFeatureIds(self):
        """Return used feature ids for `FeatureSelectionClassifier`

        """
        return self.__feature_selection.selected_ids

    def _predict(self, data):
        """Predict using `FeatureSelectionClassifier`
        """
        result = self.__maskclf._predict(data)
        # for the ease of access
        #self.states._copy_states_(self.__maskclf, deep=False)
        return result

    def setTestDataset(self, testdataset):
        """Set testing dataset to be used for feature selection
        """
        self.__testdataset = testdataset

    maskclf = property(lambda x:x.__maskclf, doc="Used `MappedClassifier`")
    feature_selection = property(lambda x:x.__feature_selection,
                                 doc="Used `FeatureSelection`")


    testdataset = property(fget=lambda x:x.__testdataset,
                           fset=setTestDataset)<|MERGE_RESOLUTION|>--- conflicted
+++ resolved
@@ -167,11 +167,7 @@
         self._setRetrainable(self.params.retrainable)
 
         if self.params.regression:
-<<<<<<< HEAD
-            for statevar in [ "trained_labels", "training_confusion" ]:
-=======
             for statevar in [ "trained_labels"]: #, "training_confusion" ]:
->>>>>>> 4bb4dc4d
                 if self.states.isEnabled(statevar):
                     if __debug__:
                         debug("CLF",
@@ -455,15 +451,9 @@
                 states.add(StateVariable(enabled=True,
                         name='retested',
                         doc="Either retrainable classifier was retested"))
-<<<<<<< HEAD
 
             self.params.retrainable = value
 
-=======
-
-            self.params.retrainable = value
-
->>>>>>> 4bb4dc4d
     # TODO: callback into retrainable parameter
     #retrainable = property(fget=_getRetrainable, fset=_setRetrainable,
     #                  doc="Specifies either classifier should be retrainable")
@@ -1216,12 +1206,8 @@
         bclfs = []
         if self.states.isEnabled('training_confusions'):
             self.training_confusions = \
-<<<<<<< HEAD
-                ConfusionMatrix(labels=dataset.uniquelabels)
-=======
                                      self.__clf._summaryClass()
                 #ConfusionMatrix(labels=dataset.uniquelabels)
->>>>>>> 4bb4dc4d
 
         # for proper and easier debugging - first define classifiers and then
         # train them
