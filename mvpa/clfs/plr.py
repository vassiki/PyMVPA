--- conflicted
+++ resolved
@@ -69,13 +69,8 @@
         """
         # Set up the environment for fitting the data
         X = data.samples.T
-<<<<<<< HEAD
-        d = data.sa[self.get_space()].value
-        if not list(set(d)) == [0, 1]:
-=======
-        d = self._attrmap.to_numeric(data.sa[self.params.targets_attr].value)
+        d = self._attrmap.to_numeric(data.sa[self.get_space()].value)
         if set(d) != set([0, 1]):
->>>>>>> c56af359
             raise ValueError, \
                   "Regressors for logistic regression should be [0,1]. Got %s" \
                   %(set(d),)
