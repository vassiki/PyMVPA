#emacs: -*- mode: python-mode; py-indent-offset: 4; indent-tabs-mode: nil -*-
#ex: set sts=4 ts=4 sw=4 et:
### ### ### ### ### ### ### ### ### ### ### ### ### ### ### ### ### ### ### ##
#
#   See COPYING file distributed along with the PyMVPA package for the
#   copyright and license terms.
#
### ### ### ### ### ### ### ### ### ### ### ### ### ### ### ### ### ### ### ##
"""Wrap the libsvm package into a very simple class interface."""

__docformat__ = 'restructuredtext'

import numpy as N


# Rely on SG
# TODO: XXX dual-license under GPL for use of SG?
import shogun.Features
import shogun.Classifier
import shogun.Kernel
import shogun.Library


from mvpa.misc.param import Parameter
from mvpa.misc import warning

from mvpa.clfs.classifier import MulticlassClassifier
from mvpa.clfs._svmbase import _SVM
from mvpa.misc.state import StateVariable
<<<<<<< HEAD
from mvpa.algorithms.datameasure import Sensitivity
from mvpa.base import externals
=======
from mvpa.clfs.base import Classifier, MulticlassClassifier
from mvpa.measures.base import Sensitivity

>>>>>>> 625c1a71

if __debug__:
    from mvpa.misc import debug

known_svm_impl = { "libsvm" : shogun.Classifier.LibSVM,
                   "gmnp" : shogun.Classifier.GMNPSVM,
                   # disabled due to infinite looping on XOR
                   #"mpd"  : shogun.Classifier.MPDSVM,
                   "gpbt" : shogun.Classifier.GPBTSVM,
                   "gnpp" : shogun.Classifier.GNPPSVM,
                   }

if externals.exists('shogun.lightsvm'):
    known_svm_impl["lightsvm"] = shogun.Classifier.SVMLight

def _setdebug(obj, partname):
    """Helper to set level of debugging output for SG
    :Parameters:
      obj
        In SG debug output seems to be set per every object
      partname : basestring
        For what kind of object we are talking about... could be automated
        later on (TODO)
    """
    debugname = "SG_%s" % partname.upper()

<<<<<<< HEAD
    switch = {True: (shogun.Kernel.M_DEBUG, 'M_DEBUG', "enable"),
              False: (shogun.Kernel.M_EMERGENCY, 'M_EMERGENCY', "disable")}

    key = __debug__ and debugname in debug.active

    sglevel, slevel, progressfunc = switch[key]

    if __debug__:
        debug("SG_", "Setting verbosity for shogun.%s instance: %s to %s" %
              (partname, `obj`, slevel))
        obj.io.set_loglevel(sglevel)
=======
    if __debug__ and debugname  in debug.active:
        if __debug__:
            debug("SG_", "Setting verbosity for shogun.%s instance to M_DEBUG" %
                  partname)
        obj.io.set_loglevel(shogun.Kernel.M_DEBUG)
>>>>>>> 625c1a71
        try:
            exec "obj.io.%s_progress()" % progressfunc
        except:
            warning("Shogun version installed has no way to enable progress" +
                    " reports")
<<<<<<< HEAD
=======
    else:
        if __debug__:
            debug("SG_", "Setting verbosity for shogun.%s instance to M_EMERGENCY" %
                  partname + " and disabling progress reports")
        obj.io.set_loglevel(shogun.Kernel.M_EMERGENCY)
        try:
            obj.io.disable_progress()
        except:
            warning("Shogun version installed has no way to disable progress" +
                    " reports")
>>>>>>> 625c1a71


def _tosg(data):
    """Draft helper function to convert data we have into SG suitable format

    TODO: Support different datatypes
    """

    if __debug__:
        debug("SG_", "Converting data for shogun into RealFeatures")

    features = shogun.Features.RealFeatures(data.astype('double').T)

    if __debug__:
        debug("SG__", "Done converting data for shogun into RealFeatures")
    _setdebug(features, 'Features')
    return features


class SVM_SG_Modular(_SVM):
    """Support Vector Machine Classifier(s) based on Shogun

    This is a simple base interface
    """

    # init the parameter interface
    tube_epsilon = Parameter(1e-2,
                             min=1e-10,
                             descr='XXX Some kind of tolerance')

    num_threads = Parameter(1,
                            min=1,
                            descr='Number of threads to utilize')

    # NOTE: gamma is width in SG notation for RBF(Gaussian)
    _KERNELS = { "linear": (shogun.Kernel.LinearKernel,   ()),
                 "rbf" :   (shogun.Kernel.GaussianKernel, ('gamma',)),
                 "rbfshift" : (shogun.Kernel.GaussianShiftKernel, ('gamma', 'max_shift', 'shift_step')),
                 "sigmoid" : (shogun.Kernel.SigmoidKernel, ('cache_size', 'gamma', 'coef0')),
                }

    _KNOWN_PARAMS = [ 'C', 'epsilon' ]
    _KNOWN_KERNEL_PARAMS = [ ]

    def __init__(self,
                 kernel_type='linear',
                 svm_impl="libsvm",   # gpbt was failing on testAnalyzerWithSplitClassifier for some reason
                 **kwargs):
        """This is the base class of all classifier that utilize so
        far just SVM classifiers provided by shogun.

        TODO Documentation if this all works ;-)
        """

        # init base class
        _SVM.__init__(self, kernel_type=kernel_type, **kwargs)

        self.__svm = None
        """Holds the trained svm."""

        # although there are some multiclass SVMs already in shogun,
        # we might rely on our own in some cases
        # XXX should be removed from here after we set proper tags like
        #     'binary', 'multiclass', ...
        self.__mclf = None
        """Holds `multiclassClassifier` if such one is needed"""

        # assign default params
        svm_impl = svm_impl.lower()
        if  svm_impl in known_svm_impl:
            self.__svm_impl = svm_impl
        else:
            raise ValueError, "Unknown SVM implementation %s" % svm_impl

        # Need to store original data...
        # TODO: keep 1 of them -- just __traindata or __traindataset
        # For now it is needed for computing sensitivities
        self.__traindataset = None

        # internal SG swig proxies
        self.__traindata = None
        self.__kernel = None


    def __str__(self):
        """Definition of the object summary over the object
        """
        res = "<SVM_SG_Modular#%d>" % id(self)
        return res # XXX

        sep = ""
        for k,v in self.param._params.iteritems():
            res += "%s%s=%s" % (sep, k, str(v))
            sep = ', '
        res += sep + "enable_states=%s" % (str(self.states.enabled))
        res += ")"
        return res

    def __repr__(self):
        # adjust representation a bit to report SVM backend
        id_ = super(SVM_SG_Modular, self).__repr__()
        return id_.replace("#", "/%s#" % self.__svm_impl)


    def _train(self, dataset):
        """Train SVM
        """
        self.untrain()
        self.__mclf = None
        svm_impl_class = None

        ul = dataset.uniquelabels
        ul.sort()

        # XXX sooner than later we should simply disallow this hidden logic
        #     and just throw an exception so people use MulticlassClassifier
        #     if needed
        #
        if len(ul) > 2: # or (ul != [-1.0, 1.0]).any():
            if self.__svm_impl == 'libsvm':
                svm_impl_class = shogun.Classifier.LibSVMMultiClass
            elif self.__svm_impl == 'gmnp':
                svm_impl_class = shogun.Classifier.GMNPSVM
                # or just known_svm_impl[self.__svm_impl]
            else:
                warning("XXX Using built-in MultiClass classifier for now")
                mclf = MulticlassClassifier(self)
                mclf._train(dataset)
                self.__mclf = mclf
                return
        else:
            svm_impl_class = known_svm_impl[self.__svm_impl]

        # create training data
        if __debug__:
            debug("SG_", "Converting input data for shogun")

        self.__traindataset = dataset
        self.__traindata = _tosg(dataset.samples)

        # create LABELS

        # OK -- we have to map labels since
        #  binary ones expect -1/+1
        #  Multiclass expect labels starting with 0, otherwise they puke
        #   when ran from ipython... yikes
        if __debug__:
            debug("SG_", "Creating labels instance")

        if len(ul) == 2:
            # assure that we have -1/+1
            self._labels_dict = {ul[0]:-1.0,
                                 ul[1]:+1.0}
        elif len(ul) < 2:
            raise ValueError, "we do not have 1-class SVM brought into SG yet"
        else:
            # can't use plain enumerate since we need them swapped
            self._labels_dict = dict([ (ul[i], i) for i in range(len(ul))])

        # reverse labels dict for back mapping in _predict
        self._labels_dict_rev = dict([(x[1], x[0])
                                      for x in self._labels_dict.items()])

        # Map labels
        #
        # TODO: top level classifier should take care about labels
        # mapping if that is needed
        if __debug__:
            debug("SG__", "Mapping labels using dict %s" % self._labels_dict)
        labels_ = N.array([ self._labels_dict[x] for x in dataset.labels ], dtype='double')
        labels = shogun.Features.Labels(labels_)
        _setdebug(labels, 'Labels')

        # If needed compute or just collect arguments for SVM and for
        # the kernel
        kargs = []
        for arg in self._KERNELS[self._kernel_type_literal][1]:
            value = self.kernel_params[arg].value
            # XXX Unify damn automagic gamma value
            if arg == 'gamma' and value == 0.0:
                value = self._getDefaultGamma(dataset)
            kargs += [value]

        C = self.params.C
        if C<0:
            C = self._getDefaultC(dataset.samples)*abs(C)
            if __debug__:
                debug("SG_", "Default C for %s was computed to be %s" %
                             (self.params.C, C))

        # create KERNEL
        if __debug__:
            debug("SG_", "Creating kernel instance of %s giving arguments %s" %
                  (`self._kernel_type`, kargs))
        self.__kernel = self._kernel_type(self.__traindata, self.__traindata,
                                          *kargs)

        _setdebug(self.__kernel, 'Kernels')

        # create SVM
        if __debug__:
            debug("SG_", "Creating SVM instance of %s" % `svm_impl_class`)

        self.__svm = svm_impl_class(C, self.__kernel, labels)

        # Set optimization parameters
        self.__svm.set_epsilon(self.params.epsilon)
        self.__svm.set_tube_epsilon(self.params.tube_epsilon)
        self.__svm.parallel.set_num_threads(self.params.num_threads)

        _setdebug(self.__svm, 'SVM')

        # train
        if __debug__:
            debug("SG", "Training SG_SVM %s %s on data with labels %s" %
                  (self._kernel_type, self.params, dataset.uniquelabels))

        self.__svm.train()

        # train
        if __debug__:
            debug("SG_", "Done training SG_SVM %s on data with labels %s" %
                  (self._kernel_type, dataset.uniquelabels))
            if "SG__" in debug.active:
                trained_labels = self.__svm.classify().get_labels()
                debug("SG__", "Original labels: %s, Trained labels: %s" %
                              (dataset.labels, trained_labels))


    def _predict(self, data):
        """Predict values for the data
        """

        if not self.__mclf is None:
            return self.__mclf._predict(data)

        if __debug__:
            debug("SG_", "Initializing kernel with training/testing data")

        testdata = _tosg(data)
        self.__kernel.init(self.__traindata, testdata)

        if __debug__:
            debug("SG_", "Classifying testing data")

        # doesn't do any good imho although on unittests helps tiny bit... hm
        #self.__svm.init_kernel_optimization()

        values_ = self.__svm.classify()
        values = values_.get_labels()

        if __debug__:
            debug("SG__", "Got values %s" % values)

        if len(self._labels_dict) == 2:
            predictions = 1.0-2*N.signbit(values)
        else:
            predictions = values

        # assure that we have the same type
        label_type = type(self._labels_dict.values()[0])

        # remap labels back adjusting their type
        predictions = [self._labels_dict_rev[label_type(x)]
                       for x in predictions]

        if __debug__:
            debug("SG__", "Tuned predictions %s" % predictions)

        # store state variable
        self.values = values

        # to avoid leaks with not yet properly fixed shogun
        try:
            testdata.free_features()
        except:
            pass

        return predictions


    def untrain(self):
        if __debug__:
            debug("SG__", "Untraining %s and destroying sg's SVM" % self)
        super(SVM_SG_Modular, self).untrain()

        # to avoid leaks with not yet properly fixed shogun
        # XXX make it nice... now it is just stable ;-)
        if not self.__mclf is None:
            self.__mclf.untrain()
            self.__mclf = None
        elif not self.__traindata is None:
            try:
                try:
                    self.__traindata.free_features()
                except:
                    pass
                self.__traindataset = None
                del self.__kernel
                self.__kernel = None
                del self.__traindata
                self.__traindata = None
                del self.__svm
                self.__svm = None
            except:
                pass

        if __debug__:
            debug("SG__", "Done untraining %s and destroying sg's SVM" % self)


    svm = property(fget=lambda self: self.__svm)
    """Access to the SVM model."""

    mclf = property(fget=lambda self: self.__mclf)
    """Multiclass classifier if it was used"""

    traindataset = property(fget=lambda self: self.__traindataset)
    """Dataset which was used for training

    TODO -- might better become state variable I guess"""



class LinearSVM(SVM_SG_Modular):

    def __init__(self, **kwargs):
        """
        """
        # init base class
        SVM_SG_Modular.__init__(self, kernel_type='linear', **kwargs)

    def getSensitivityAnalyzer(self, **kwargs):
        """Returns an appropriate SensitivityAnalyzer."""
        return ShogunLinearSVMWeights(self, **kwargs)


# We don't have nu-SVM here
LinearCSVMC = LinearSVM


class RbfCSVMC(SVM_SG_Modular):
    """C-SVM classifier using a radial basis function kernel.
    """
    def __init__(self, C=1, **kwargs):
        """
        """
        # init base class
        SVM_SG_Modular.__init__(self, C=C, kernel_type='RBF', **kwargs)



class ShogunLinearSVMWeights(Sensitivity):
    """`Sensitivity` that reports the weights of a linear SVM trained
    on a given `Dataset`.
    """

    biases = StateVariable(enabled=True,
                           doc="Offsets of separating hyperplanes")

    def __init__(self, clf, **kwargs):
        """Initialize the analyzer with the classifier it shall use.

        :Parameters:
          clf: LinearSVM
            classifier to use. Only classifiers sub-classed from
            `LinearSVM` may be used.
        """
        # init base classes first
        Sensitivity.__init__(self, clf, **kwargs)


    def __sg_helper(self, svm):
        """Helper function to compute sensitivity for a single given SVM"""
        self.offsets = svm.get_bias()
        svcoef = N.matrix(svm.get_alphas())
        svnums = svm.get_support_vectors()
        svs = self.clf.traindataset.samples[svnums,:]
        res = (svcoef * svs).mean(axis=0).A1
        return res


    def _call(self, dataset):
        # TODO: since multiclass is done internally - we need to check
        # here if self.clf.__mclf is not an instance of some out
        # Classifier and apply corresponding combiner of
        # sensitivities... think about it more... damn

        # XXX Hm... it might make sense to unify access functions
        # naming across our swig libsvm wrapper and sg access
        # functions for svm

        if not self.clf.mclf is None:
            anal = self.clf.mclf.getSensitivityAnalyzer()
            if __debug__:
                debug('SVM',
                      '! Delegating computing sensitivity to %s' % `anal`)
            return anal(dataset)

        svm = self.clf.svm
        if isinstance(svm, shogun.Classifier.MultiClassSVM):
            sens = []
            for i in xrange(svm.get_num_svms()):
                sens.append(self.__sg_helper(svm.get_svm(i)))
        else:
            sens = self.__sg_helper(svm)
        return N.array(sens)
<|MERGE_RESOLUTION|>--- conflicted
+++ resolved
@@ -24,17 +24,13 @@
 from mvpa.misc.param import Parameter
 from mvpa.misc import warning
 
-from mvpa.clfs.classifier import MulticlassClassifier
+from mvpa.clfs.base import MulticlassClassifier
 from mvpa.clfs._svmbase import _SVM
 from mvpa.misc.state import StateVariable
-<<<<<<< HEAD
-from mvpa.algorithms.datameasure import Sensitivity
-from mvpa.base import externals
-=======
 from mvpa.clfs.base import Classifier, MulticlassClassifier
 from mvpa.measures.base import Sensitivity
-
->>>>>>> 625c1a71
+from mvpa.base import externals
+
 
 if __debug__:
     from mvpa.misc import debug
@@ -61,7 +57,6 @@
     """
     debugname = "SG_%s" % partname.upper()
 
-<<<<<<< HEAD
     switch = {True: (shogun.Kernel.M_DEBUG, 'M_DEBUG', "enable"),
               False: (shogun.Kernel.M_EMERGENCY, 'M_EMERGENCY', "disable")}
 
@@ -72,32 +67,12 @@
     if __debug__:
         debug("SG_", "Setting verbosity for shogun.%s instance: %s to %s" %
               (partname, `obj`, slevel))
-        obj.io.set_loglevel(sglevel)
-=======
-    if __debug__ and debugname  in debug.active:
-        if __debug__:
-            debug("SG_", "Setting verbosity for shogun.%s instance to M_DEBUG" %
-                  partname)
-        obj.io.set_loglevel(shogun.Kernel.M_DEBUG)
->>>>>>> 625c1a71
-        try:
-            exec "obj.io.%s_progress()" % progressfunc
-        except:
-            warning("Shogun version installed has no way to enable progress" +
-                    " reports")
-<<<<<<< HEAD
-=======
-    else:
-        if __debug__:
-            debug("SG_", "Setting verbosity for shogun.%s instance to M_EMERGENCY" %
-                  partname + " and disabling progress reports")
-        obj.io.set_loglevel(shogun.Kernel.M_EMERGENCY)
-        try:
-            obj.io.disable_progress()
-        except:
-            warning("Shogun version installed has no way to disable progress" +
-                    " reports")
->>>>>>> 625c1a71
+    obj.io.set_loglevel(sglevel)
+    try:
+        exec "obj.io.%s_progress()" % progressfunc
+    except:
+        warning("Shogun version installed has no way to enable progress" +
+                " reports")
 
 
 def _tosg(data):
