# emacs: -*- mode: python; py-indent-offset: 4; indent-tabs-mode: nil -*-
# vi: set ft=python sts=4 ts=4 sw=4 et:
### ### ### ### ### ### ### ### ### ### ### ### ### ### ### ### ### ### ### ##
#
#   See COPYING file distributed along with the PyMVPA package for the
#   copyright and license terms.
#
### ### ### ### ### ### ### ### ### ### ### ### ### ### ### ### ### ### ### ##
"""Provide sensitivity measures for libsvm's SVM."""

__docformat__ = 'restructuredtext'

import numpy as np

from mvpa.base import warning
from mvpa.misc.state import ConditionalAttribute
from mvpa.misc.param import Parameter
from mvpa.base.types import asobjarray
from mvpa.measures.base import Sensitivity
from mvpa.datasets.base import Dataset

if __debug__:
    from mvpa.base import debug

class LinearSVMWeights(Sensitivity):
    """`SensitivityAnalyzer` for the LIBSVM implementation of a linear SVM.
    """

    _ATTRIBUTE_COLLECTIONS = ['params']

    # XXX TODO: should become just as sa may be?
    biases = ConditionalAttribute(enabled=True,
                           doc="Offsets of separating hyper-planes")

    split_weights = Parameter(False, allowedtype='bool',
                  doc="If binary classification either to sum SVs per each "
                      "class separately.  Note: be careful with interpretation"
                      " of the values")

    def __init__(self, clf, **kwargs):
        """Initialize the analyzer with the classifier it shall use.

        Parameters
        ----------
        clf : LinearSVM
          classifier to use. Only classifiers sub-classed from
          `LinearSVM` may be used.
        """
        # init base classes first
        Sensitivity.__init__(self, clf, **kwargs)


    def _call(self, dataset, callables=[]):
        # local bindings
        clf = self.clf
        model = clf.model
<<<<<<< HEAD
        nr_class = model.nr_class
        svm_labels = model.labels

        # Labels for sensitivities to be returned
        sens_labels = None
=======
        if clf.params.regression:
            nr_class = None
        else:
            nr_class = model.nr_class

        if not nr_class in [None, 2]:
            warning("You are estimating sensitivity for SVM %s trained on %d" %
                    (str(self.clf), self.clf.model.nr_class) +
                    " classes. Make sure that it is what you intended to do" )
>>>>>>> 54667268

        # No need to warn since now we by default we do not do
        # anything evil and provide labels -- so it is up for a user
        # to decide either he wants to do something silly
        #if nr_class != 2:
        #    warning("You are estimating sensitivity for SVM %s trained on %d" %
        #            (str(clf), nr_class) +
        #            " classes. Make sure that it is what you intended to do" )

        svcoef = np.matrix(model.get_sv_coef())
        svs = np.matrix(model.get_sv())
        rhos = np.asarray(model.get_rho())

        self.ca.biases = rhos
        if self.params.split_weights:
            if nr_class != 2:
                raise NotImplementedError, \
                      "Cannot compute per-class weights for" \
                      " non-binary classification task"
            # libsvm might have different idea on the ordering
            # of labels, so we would need to map them back explicitely
            ds_labels = list(dataset.sa[clf.params.targets_attr].unique) # labels in the dataset
            senses = [None for i in ds_labels]
            # first label is given positive value
            for i, (c, l) in enumerate( [(svcoef > 0, lambda x: x),
                                         (svcoef < 0, lambda x: x*-1)] ):
                # convert to array, and just take the meaningful dimension
                c_ = c.A[0]
                # NOTE svm_labels are numerical; ds_labels are literal
                senses[ds_labels.index(
                            clf._attrmap.to_literal(svm_labels[i]))] = \
                                (l(svcoef[:, c_] * svs[c_, :])).A[0]
            weights = np.array(senses)
            sens_labels = svm_labels
        else:
            # XXX yoh: .mean() is effectively
            # averages across "sensitivities" of all paired classifiers (I
            # think). See more info on this topic in svm.py on how sv_coefs
            # are stored
            #
            # First multiply SV coefficients with the actual SVs to get
            # weighted impact of SVs on decision, then for each feature
            # take mean across SVs to get a single weight value
            # per feature
            if nr_class <= 2:
                # as simple as this
                weights = (svcoef * svs).A
                # ??? First label seems corresponds to positive
                sens_labels = [tuple(svm_labels[::-1])]
            else:
                # we need to compose correctly per each pair of classifiers.
                # See docstring for get_sv_coef for more details on internal
                # structure of bloody storage

                # total # of pairs
                npairs = nr_class * (nr_class-1)/2
                # # of SVs in each class
                NSVs_perclass = model.get_n_sv()
                # indices where each class starts in each row of SVs
                # name is after similar variable in libsvm internals
                nz_start = np.cumsum([0] + NSVs_perclass[:-1])
                nz_end = nz_start + NSVs_perclass
                # reserve storage
                weights = np.zeros((npairs, svs.shape[1]))
                ipair = 0               # index of the pair
                """
                // classifier (i,j): coefficients with
				// i are in sv_coef[j-1][nz_start[i]...],
				// j are in sv_coef[i][nz_start[j]...]
                """
                sens_labels = []
                for i in xrange(nr_class):
                    for j in xrange(i+1, nr_class):
                        weights[ipair, :] = np.asarray(
                            svcoef[j-1, nz_start[i]:nz_end[i]]
                            * svs[nz_start[i]:nz_end[i]]
                            +
                            svcoef[i, nz_start[j]:nz_end[j]]
                            * svs[nz_start[j]:nz_end[j]]
                            )
                        # ??? First label corresponds to positive
                        # that is why [j], [i]
                        sens_labels += [(svm_labels[j], svm_labels[i])]
                        ipair += 1      # go to the next pair
                assert(ipair == npairs)

        if __debug__ and 'SVM' in debug.active:
            if clf.params.regression:
                nsvs = model.getTotalNSV()
            else:
                nsvs = model.getNSV()
            debug('SVM',
                  "Extracting weights for %d-class SVM: #SVs=%s, " % \
<<<<<<< HEAD
                  (nr_class, str(model.get_n_sv())) + \
=======
                  (nr_class, nsvs) + \
>>>>>>> 54667268
                  " SVcoefshape=%s SVs.shape=%s Rhos=%s." % \
                  (svcoef.shape, svs.shape, rhos) + \
                  " Result: min=%f max=%f" % (np.min(weights), np.max(weights)))

        # and we should have prepared the labels
        assert(sens_labels is not None)

        if len(clf._attrmap):
            if isinstance(sens_labels[0], tuple):
                sens_labels = asobjarray(sens_labels)
            sens_labels = clf._attrmap.to_literal(sens_labels, recurse=True)

        # NOTE: `weights` is already and always 2D
        weights_ds = Dataset(weights, sa={clf.params.targets_attr: sens_labels})
        return weights_ds

    _customizeDocInherit = True<|MERGE_RESOLUTION|>--- conflicted
+++ resolved
@@ -54,23 +54,16 @@
         # local bindings
         clf = self.clf
         model = clf.model
-<<<<<<< HEAD
-        nr_class = model.nr_class
-        svm_labels = model.labels
 
         # Labels for sensitivities to be returned
         sens_labels = None
-=======
-        if clf.params.regression:
+
+        if clf.__is_regression__:
             nr_class = None
+            svm_labels = None           # shouldn't bother to provide "targets" for regressions
         else:
             nr_class = model.nr_class
-
-        if not nr_class in [None, 2]:
-            warning("You are estimating sensitivity for SVM %s trained on %d" %
-                    (str(self.clf), self.clf.model.nr_class) +
-                    " classes. Make sure that it is what you intended to do" )
->>>>>>> 54667268
+            svm_labels = model.labels
 
         # No need to warn since now we by default we do not do
         # anything evil and provide labels -- so it is up for a user
@@ -115,11 +108,13 @@
             # weighted impact of SVs on decision, then for each feature
             # take mean across SVs to get a single weight value
             # per feature
-            if nr_class <= 2:
+            if nr_class is None or nr_class <= 2:
                 # as simple as this
                 weights = (svcoef * svs).A
-                # ??? First label seems corresponds to positive
-                sens_labels = [tuple(svm_labels[::-1])]
+                # and only in case of classification
+                if nr_class:
+                    # ??? First label seems corresponds to positive
+                    sens_labels = [tuple(svm_labels[::-1])]
             else:
                 # we need to compose correctly per each pair of classifiers.
                 # See docstring for get_sv_coef for more details on internal
@@ -158,31 +153,32 @@
                 assert(ipair == npairs)
 
         if __debug__ and 'SVM' in debug.active:
-            if clf.params.regression:
-                nsvs = model.getTotalNSV()
+            if nr_class:
+                nsvs = model.get_n_sv()
             else:
-                nsvs = model.getNSV()
+                nsvs = model.get_total_n_sv()
+
             debug('SVM',
                   "Extracting weights for %d-class SVM: #SVs=%s, " % \
-<<<<<<< HEAD
-                  (nr_class, str(model.get_n_sv())) + \
-=======
                   (nr_class, nsvs) + \
->>>>>>> 54667268
                   " SVcoefshape=%s SVs.shape=%s Rhos=%s." % \
                   (svcoef.shape, svs.shape, rhos) + \
                   " Result: min=%f max=%f" % (np.min(weights), np.max(weights)))
 
-        # and we should have prepared the labels
-        assert(sens_labels is not None)
+        ds_kwargs = {}
+        if nr_class:          # for classification only
+            # and we should have prepared the labels
+            assert(sens_labels is not None)
 
-        if len(clf._attrmap):
-            if isinstance(sens_labels[0], tuple):
-                sens_labels = asobjarray(sens_labels)
-            sens_labels = clf._attrmap.to_literal(sens_labels, recurse=True)
+            if len(clf._attrmap):
+                if isinstance(sens_labels[0], tuple):
+                    sens_labels = asobjarray(sens_labels)
+                sens_labels = clf._attrmap.to_literal(sens_labels, recurse=True)
 
-        # NOTE: `weights` is already and always 2D
-        weights_ds = Dataset(weights, sa={clf.params.targets_attr: sens_labels})
+            # NOTE: `weights` is already and always 2D
+            ds_kwargs = dict(sa={clf.params.targets_attr: sens_labels})
+
+        weights_ds = Dataset(weights, **ds_kwargs)
         return weights_ds
 
     _customizeDocInherit = True