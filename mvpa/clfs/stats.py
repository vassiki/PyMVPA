# emacs: -*- mode: python; py-indent-offset: 4; indent-tabs-mode: nil -*-
# vi: set ft=python sts=4 ts=4 sw=4 et:
### ### ### ### ### ### ### ### ### ### ### ### ### ### ### ### ### ### ### ##
#
#   See COPYING file distributed along with the PyMVPA package for the
#   copyright and license terms.
#
### ### ### ### ### ### ### ### ### ### ### ### ### ### ### ### ### ### ### ##
"""Estimator for classifier error distributions."""

__docformat__ = 'restructuredtext'

import numpy as N

from mvpa.base import externals, warning
from mvpa.misc.state import ClassWithCollections, StateVariable

if __debug__:
    from mvpa.base import debug


class Nonparametric(object):
    """Non-parametric 1d distribution -- derives cdf based on stored values.

    Introduced to complement parametric distributions present in scipy.stats.
    """

    def __init__(self, dist_samples):
        """
        Parameters
        ----------
        dist_samples : ndarray
          Samples to be used to assess the distribution.
        """
        self._dist_samples = N.ravel(dist_samples)


    @staticmethod
    def fit(dist_samples):
        return [dist_samples]


    def cdf(self, x):
        """Returns the cdf value at `x`.
        """
        return N.vectorize(lambda v:(self._dist_samples <= v).mean())(x)


def _pvalue(x, cdf_func, tail, return_tails=False, name=None):
    """Helper function to return p-value(x) given cdf and tail

    Parameters
    ----------
    cdf_func : callable
      Function to be used to derive cdf values for x
    tail : str ('left', 'right', 'any', 'both')
      Which tail of the distribution to report. For 'any' and 'both'
      it chooses the tail it belongs to based on the comparison to
      p=0.5. In the case of 'any' significance is taken like in a
      one-tailed test.
    return_tails : bool
      If True, a tuple return (pvalues, tails), where tails contain
      1s if value was from the right tail, and 0 if the value was
      from the left tail.
    """
    is_scalar = N.isscalar(x)
    if is_scalar:
        x = [x]

    cdf = cdf_func(x)

    if __debug__ and 'CHECK_STABILITY' in debug.active:
        cdf_min, cdf_max = N.min(cdf), N.max(cdf)
        if cdf_min < 0 or cdf_max > 1.0:
            s = ('', ' for %s' % name)[int(name is not None)]
            warning('Stability check of cdf %s failed%s. Min=%s, max=%s' % \
                  (cdf_func, s, cdf_min, cdf_max))

    # no escape but to assure that CDF is in the right range. Some
    # distributions from scipy tend to jump away from [0,1]
    cdf = N.clip(cdf, 0, 1.0)

    if tail == 'left':
        if return_tails:
            right_tail = N.zeros(cdf.shape, dtype=bool)
    elif tail == 'right':
        cdf = 1 - cdf
        if return_tails:
            right_tail = N.ones(cdf.shape, dtype=bool)
    elif tail in ('any', 'both'):
        right_tail = (cdf >= 0.5)
        cdf[right_tail] = 1.0 - cdf[right_tail]
        if tail == 'both':
            # we need to half the signficance
            cdf *= 2

    # Assure that NaNs didn't get significant value
    cdf[N.isnan(x)] = 1.0
    if is_scalar: res = cdf[0]
    else:         res = cdf

    if return_tails:
        return (res, right_tail)
    else:
        return res


class NullDist(ClassWithCollections):
    """Base class for null-hypothesis testing.

    """

    # Although base class is not benefiting from states, derived
    # classes do (MCNullDist). For the sake of avoiding multiple
    # inheritance and associated headache -- let them all be ClassWithCollections,
    # performance hit should be negligible in most of the scenarios
    _ATTRIBUTE_COLLECTIONS = ['states']

    def __init__(self, tail='both', **kwargs):
        """
        Parameters
        ----------
        tail : {'left', 'right', 'any', 'both'}
          Which tail of the distribution to report. For 'any' and 'both'
          it chooses the tail it belongs to based on the comparison to
          p=0.5. In the case of 'any' significance is taken like in a
          one-tailed test.
        """
        ClassWithCollections.__init__(self, **kwargs)

        self._setTail(tail)

    def __repr__(self, prefixes=[]):
        return super(NullDist, self).__repr__(
            prefixes=["tail=%s" % `self.__tail`] + prefixes)


    def _setTail(self, tail):
        # sanity check
        if tail not in ('left', 'right', 'any', 'both'):
            raise ValueError, 'Unknown value "%s" to `tail` argument.' \
                  % tail
        self.__tail = tail


    def fit(self, measure, wdata, vdata=None):
        """Implement to fit the distribution to the data."""
        raise NotImplementedError


    def cdf(self, x):
        """Implementations return the value of the cumulative distribution
        function (left or right tail dpending on the setting).
        """
        raise NotImplementedError


    def p(self, x, **kwargs):
        """Returns the p-value for values of `x`.
        Returned values are determined left, right, or from any tail
        depending on the constructor setting.

        In case a `FeaturewiseDatasetMeasure` was used to estimate the
        distribution the method returns an array. In that case `x` can be
        a scalar value or an array of a matching shape.
        """
        return _pvalue(x, self.cdf, self.__tail, **kwargs)


    tail = property(fget=lambda x:x.__tail, fset=_setTail)


class MCNullDist(NullDist):
    """Null-hypothesis distribution is estimated from randomly permuted data labels.

    The distribution is estimated by calling fit() with an appropriate
    `DatasetMeasure` or `TransferError` instance and a training and a
    validation dataset (in case of a `TransferError`). For a customizable
    amount of cycles the training data labels are permuted and the
    corresponding measure computed. In case of a `TransferError` this is the
    error when predicting the *correct* labels of the validation dataset.

    The distribution can be queried using the `cdf()` method, which can be
    configured to report probabilities/frequencies from `left` or `right` tail,
    i.e. fraction of the distribution that is lower or larger than some
    critical value.

    This class also supports `FeaturewiseDatasetMeasure`. In that case `cdf()`
    returns an array of featurewise probabilities/frequencies.
    """

    _DEV_DOC = """
    TODO automagically decide on the number of samples/permutations needed
    Caution should be paid though since resultant distributions might be
    quite far from some conventional ones (e.g. Normal) -- it is expected to
    them to be bimodal (or actually multimodal) in many scenarios.
    """

    dist_samples = StateVariable(enabled=False,
                                 doc='Samples obtained for each permutation')

    def __init__(self, dist_class=Nonparametric, permutations=100, **kwargs):
        """Initialize Monte-Carlo Permutation Null-hypothesis testing

        Parameters
        ----------
        dist_class : class
          This can be any class which provides parameters estimate
          using `fit()` method to initialize the instance, and
          provides `cdf(x)` method for estimating value of x in CDF.
          All distributions from SciPy's 'stats' module can be used.
        permutations : int
          This many permutations of label will be performed to
          determine the distribution under the null hypothesis.
        """
        NullDist.__init__(self, **kwargs)

        self._dist_class = dist_class
        self._dist = []                 # actual distributions

        self.__permutations = permutations
        """Number of permutations to compute the estimate the null
        distribution."""

    def __repr__(self, prefixes=[]):
        prefixes_ = ["permutations=%s" % self.__permutations]
        if self._dist_class != Nonparametric:
            prefixes_.insert(0, 'dist_class=%s' % `self._dist_class`)
        return super(MCNullDist, self).__repr__(
            prefixes=prefixes_ + prefixes)


    def fit(self, measure, wdata, vdata=None):
        """Fit the distribution by performing multiple cycles which repeatedly
        permuted labels in the training dataset.

        Parameters
        ----------
        measure: (`Featurewise`)`DatasetMeasure` or `TransferError`
          TransferError instance used to compute all errors.
        wdata: `Dataset` which gets permuted and used to compute the
          measure/transfer error multiple times.
        vdata: `Dataset` used for validation.
          If provided measure is assumed to be a `TransferError` and
          working and validation dataset are passed onto it.
        """
        dist_samples = []
        """Holds the values for randomized labels."""

        # estimate null-distribution
        for p in xrange(self.__permutations):
            # new permutation all the time
            # but only permute the training data and keep the testdata constant
            #
            if __debug__:
                debug('STATMC', "Doing %i permutations: %i" \
                      % (self.__permutations, p+1), cr=True)

            # TODO this really needs to be more clever! If data samples are
            # shuffled within a class it really makes no difference for the
            # classifier, hence the number of permutations to estimate the
            # null-distribution of transfer errors can be reduced dramatically
            # when the *right* permutations (the ones that matter) are done.
            permuted_wdata = wdata.copy('shallow')
            permuted_wdata.permute_labels(perchunk=False)

            # decide on the arguments to measure
            if not vdata is None:
                measure_args = [vdata, permuted_wdata]
            else:
                measure_args = [permuted_wdata]

            # compute and store the measure of this permutation
            # assume it has `TransferError` interface
<<<<<<< HEAD
            res = measure(*measure_args)
            res = N.asanyarray(res)
            dist_samples.append(res)
=======
            dist_samples.append(measure(*measure_args))

        if __debug__:
            debug('STATMC', '')

        # restore original labels
        wdata.permuteLabels(False, perchunk=False)
>>>>>>> f88adde5

        # store samples
        self.states.dist_samples = dist_samples = N.asarray(dist_samples)

        # fit distribution per each element

        # to decide either it was done on scalars or vectors
        shape = dist_samples.shape
        nshape = len(shape)
        # if just 1 dim, original data was scalar, just create an
        # artif dimension for it
        if nshape == 1:
            dist_samples = dist_samples[:, N.newaxis]

        # fit per each element.
        # XXX could be more elegant? may be use N.vectorize?
        dist_samples_rs = dist_samples.reshape((shape[0], -1))
        dist = []
        for samples in dist_samples_rs.T:
            params = self._dist_class.fit(samples)
            if __debug__ and 'STAT' in debug.active:
                debug('STAT', 'Estimated parameters for the %s are %s'
                      % (self._dist_class, str(params)))
            dist.append(self._dist_class(*params))
        self._dist = dist


    def cdf(self, x):
        """Return value of the cumulative distribution function at `x`.
        """
        if self._dist is None:
            # XXX We might not want to descriminate that way since
            # usually generators also have .cdf where they rely on the
            # default parameters. But then what about Nonparametric
            raise RuntimeError, "Distribution has to be fit first"

        is_scalar = N.isscalar(x)
        if is_scalar:
            x = [x]

        x = N.asanyarray(x)
        xshape = x.shape
        # assure x is a 1D array now
        x = x.reshape((-1,))

        if len(self._dist) != len(x):
            raise ValueError, 'Distribution was fit for structure with %d' \
                  ' elements, whenever now queried with %d elements' \
                  % (len(self._dist), len(x))

        # extract cdf values per each element
        cdfs = [ dist.cdf(v) for v, dist in zip(x, self._dist) ]
        return N.array(cdfs).reshape(xshape)


    def clean(self):
        """Clean stored distributions

        Storing all of the distributions might be too expensive
        (e.g. in case of Nonparametric), and the scope of the object
        might be too broad to wait for it to be destroyed. Clean would
        bind dist_samples to empty list to let gc revoke the memory.
        """
        self._dist = []



class FixedNullDist(NullDist):
    """Proxy/Adaptor class for SciPy distributions.

    All distributions from SciPy's 'stats' module can be used with this class.

    >>> import numpy as N
    >>> from scipy import stats
    >>> from mvpa.clfs.stats import FixedNullDist
    >>>
    >>> dist = FixedNullDist(stats.norm(loc=2, scale=4))
    >>> dist.p(2)
    0.5
    >>>
    >>> dist.cdf(N.arange(5))
    array([ 0.30853754,  0.40129367,  0.5       ,  0.59870633,  0.69146246])
    >>>
    >>> dist = FixedNullDist(stats.norm(loc=2, scale=4), tail='right')
    >>> dist.p(N.arange(5))
    array([ 0.69146246,  0.59870633,  0.5       ,  0.40129367,  0.30853754])
    """
    def __init__(self, dist, **kwargs):
        """
        Parameters
        ----------
        dist : distribution object
          This can be any object the has a `cdf()` method to report the
          cumulative distribition function values.
        """
        NullDist.__init__(self, **kwargs)

        self._dist = dist


    def fit(self, measure, wdata, vdata=None):
        """Does nothing since the distribution is already fixed."""
        pass


    def cdf(self, x):
        """Return value of the cumulative distribution function at `x`.
        """
        return self._dist.cdf(x)


    def __repr__(self, prefixes=[]):
        prefixes_ = ["dist=%s" % `self._dist`]
        return super(FixedNullDist, self).__repr__(
            prefixes=prefixes_ + prefixes)


class AdaptiveNullDist(FixedNullDist):
    """Adaptive distribution which adjusts parameters according to the data

    WiP: internal implementation might change
    """
    def fit(self, measure, wdata, vdata=None):
        """Cares about dimensionality of the feature space in measure
        """

        try:
            nfeatures = len(measure.feature_ids)
        except ValueError:              # XXX
            nfeatures = N.prod(wdata.shape[1:])

        dist_gen = self._dist
        if not hasattr(dist_gen, 'fit'): # frozen already
            dist_gen = dist_gen.dist     # rv_frozen at least has it ;)

        args, kwargs = self._adapt(nfeatures, measure, wdata, vdata)
        if __debug__:
            debug('STAT', 'Adapted parameters for %s to be %s, %s'
                  % (dist_gen, args, kwargs))
        self._dist = dist_gen(*args, **kwargs)


    def _adapt(self, nfeatures, measure, wdata, vdata=None):
        raise NotImplementedError


class AdaptiveRDist(AdaptiveNullDist):
    """Adaptive rdist: params are (nfeatures-1, 0, 1)
    """

    def _adapt(self, nfeatures, measure, wdata, vdata=None):
        return (nfeatures-1, 0, 1), {}

    # XXX: RDist has stability issue, just run
    #  python -c "import scipy.stats; print scipy.stats.rdist(541,0,1).cdf(0.72)"
    # to get some improbable value, so we need to take care about that manually
    # here
    def cdf(self, x):
        cdf_ = self._dist.cdf(x)
        bad_values = N.where(N.abs(cdf_)>1)
        # XXX there might be better implementation (faster/elegant) using N.clip,
        #     the only problem is that instability results might flip the sign
        #     arbitrarily
        if len(bad_values[0]):
            # in this distribution we have mean at 0, so we can take that easily
            # into account
            cdf_bad = cdf_[bad_values]
            x_bad = x[bad_values]
            cdf_bad[x_bad < 0] = 0.0
            cdf_bad[x_bad >= 0] = 1.0
            cdf_[bad_values] = cdf_bad
        return cdf_


class AdaptiveNormal(AdaptiveNullDist):
    """Adaptive Normal Distribution: params are (0, sqrt(1/nfeatures))
    """

    def _adapt(self, nfeatures, measure, wdata, vdata=None):
        return (0, 1.0/N.sqrt(nfeatures)), {}


if externals.exists('scipy'):
    from mvpa.support.stats import scipy
    from scipy.stats import kstest
    """
    Thoughts:

    So we can use `scipy.stats.kstest` (Kolmogorov-Smirnov test) to
    check/reject H0 that samples come from a given distribution. But
    since it is based on a full range of data, we might better of with
    some ad-hoc checking by the detection power of the values in the
    tail of a tentative distribution.

    """

    # We need a way to fixate estimation of some parameters
    # (e.g. mean) so lets create a simple proxy, or may be class
    # generator later on, which would take care about punishing change
    # from the 'right' arguments

    import scipy

    class rv_semifrozen(object):
        """Helper proxy-class to fit distribution when some parameters are known

        It is an ugly hack with snippets of code taken from scipy, which is
        Copyright (c) 2001, 2002 Enthought, Inc.
        and is distributed under BSD license
        http://www.scipy.org/License_Compatibility
        """

        def __init__(self, dist, loc=None, scale=None, args=None):
            """
            Parameters
            ----------
            dist : rv_generic
              Distribution for which to freeze some of the parameters
            loc : array-like, optional
              Location parameter (default=0)
            scale : array-like, optional
              Scale parameter (default=1)
            args : iterable, optional
               Additional arguments to be passed to dist.

            Raises
            ------
            ValueError
              Arguments number mismatch
            """
            self._dist = dist
            # loc and scale
            theta = (loc, scale)
            # args
            Narg_ = dist.numargs
            if args is not None:
                Narg = len(args)
                if Narg > Narg_:
                    raise ValueError, \
                          'Distribution %s has only %d arguments. Got %d' \
                          % (dist, Narg_, Narg)
                args += (None,) * (Narg_ - Narg)
            else:
                args = (None,) * Narg_

            args_i = [i for i,v in enumerate(args) if v is None]
            self._fargs = (list(args+theta), args_i)
            """Arguments which should get some fixed value"""


        def nnlf(self, theta, x):
            # - sum (log pdf(x, theta),axis=0)
            #   where theta are the parameters (including loc and scale)
            #
            fargs, fargs_i = self._fargs
            try:
                i=-1
                if fargs[-1] is not None:
                    scale = fargs[-1]
                else:
                    scale = theta[i]
                    i -= 1

                if fargs[-2] is not None:
                    loc = fargs[-2]
                else:
                    loc = theta[i]
                    i -= 1

                args = theta[:i+1]
                # adjust args if there were fixed
                for i, a in zip(fargs_i, args):
                    fargs[i] = a
                args = fargs[:-2]

            except IndexError:
                raise ValueError, "Not enough input arguments."
            if not self._argcheck(*args) or scale <= 0:
                return N.inf
            x = N.asarray((x-loc) / scale)
            cond0 = (x <= self.a) | (x >= self.b)
            if (N.any(cond0)):
                return N.inf
            else:
                return self._nnlf(x, *args) + len(x)*N.log(scale)

        def fit(self, data, *args, **kwds):
            loc0, scale0 = map(kwds.get, ['loc', 'scale'], [0.0, 1.0])
            fargs, fargs_i = self._fargs
            Narg = len(args)
            Narg_ = self.numargs
            if Narg != Narg_:
                if Narg > Narg_:
                    raise ValueError, "Too many input arguments."
                else:
                    args += (1.0,)*(self.numargs-Narg)

            # Provide only those args which are not fixed, and
            # append location and scale (if not fixed) at the end
            if len(fargs_i) != Narg_:
                x0 = tuple([args[i] for i in fargs_i])
            else:
                x0 = args
            if fargs[-2] is None:
                x0 = x0 + (loc0,)
            if fargs[-1] is None:
                x0 = x0 + (scale0,)

            opt_x = scipy.optimize.fmin(
                self.nnlf, x0, args=(N.ravel(data),), disp=0)

            # reconstruct back
            i = 0
            loc, scale = fargs[-2:]
            if fargs[-1] is None:
                i -= 1
                scale = opt_x[i]
            if fargs[-2] is None:
                i -= 1
                loc = opt_x[i]

            # assign those which weren't fixed
            for i in fargs_i:
                fargs[i] = opt_x[i]

            #raise ValueError
            opt_x = N.hstack((fargs[:-2], (loc, scale)))
            return opt_x


        def __setattr__(self, a, v):
            if not a in ['_dist', '_fargs', 'fit', 'nnlf']:
                self._dist.__setattr__(a, v)
            else:
                object.__setattr__(self, a, v)


        def __getattribute__(self, a):
            """We need to redirect all queries correspondingly
            """
            if not a in ['_dist', '_fargs', 'fit', 'nnlf']:
                return getattr(self._dist, a)
            else:
                return object.__getattribute__(self, a)



    def matchDistribution(data, nsamples=None, loc=None, scale=None,
                          args=None, test='kstest', distributions=None,
                          **kwargs):
        """Determine best matching distribution.

        Can be used for 'smelling' the data, as well to choose a
        parametric distribution for data obtained from non-parametric
        testing (e.g. `MCNullDist`).

        WiP: use with caution, API might change

        Parameters
        ----------
        data : N.ndarray
          Array of the data for which to deduce the distribution. It has
          to be sufficiently large to make a reliable conclusion
        nsamples : int or None
          If None -- use all samples in data to estimate parametric
          distribution. Otherwise use only specified number randomly selected
          from data.
        loc : float or None
          Loc for the distribution (if known)
        scale : float or None
          Scale for the distribution (if known)
        test : str
          What kind of testing to do. Choices:
           'p-roc'
             detection power for a given ROC. Needs two
             parameters: `p=0.05` and `tail='both'`
           'kstest'
             'full-body' distribution comparison. The best
             choice is made by minimal reported distance after estimating
             parameters of the distribution. Parameter `p=0.05` sets
             threshold to reject null-hypothesis that distribution is the
             same.
             **WARNING:** older versions (e.g. 0.5.2 in etch) of scipy have
             incorrect kstest implementation and do not function properly.
        distributions : None or list of str or tuple(str, dict)
          Distributions to check. If None, all known in scipy.stats
          are tested. If distribution is specified as a tuple, then
          it must contain name and additional parameters (name, loc,
          scale, args) in the dictionary. Entry 'scipy' adds all known
          in scipy.stats.
        **kwargs
          Additional arguments which are needed for each particular test
          (see above)

        Examples
        --------
        >>> data = N.random.normal(size=(1000,1));
        >>> matches = matchDistribution(
              data,
              distributions=['rdist',
                             ('rdist', {'name':'rdist_fixed',
                                        'loc': 0.0,
                                        'args': (10,)})],
              nsamples=30, test='p-roc', p=0.05)
        """

        # Handle parameters
        _KNOWN_TESTS = ['p-roc', 'kstest']
        if not test in _KNOWN_TESTS:
            raise ValueError, 'Unknown kind of test %s. Known are %s' \
                  % (test, _KNOWN_TESTS)

        data = N.ravel(data)
        # data sampled
        if nsamples is not None:
            if __debug__:
                debug('STAT', 'Sampling %d samples from data for the ' \
                      'estimation of the distributions parameters' % nsamples)
            indexes_selected = (N.random.sample(nsamples)*len(data)).astype(int)
            data_selected = data[indexes_selected]
        else:
            indexes_selected = N.arange(len(data))
            data_selected = data

        p_thr = kwargs.get('p', 0.05)
        if test == 'p-roc':
            tail = kwargs.get('tail', 'both')
            data_p = _pvalue(data, Nonparametric(data).cdf, tail)
            data_p_thr = N.abs(data_p) <= p_thr
            true_positives = N.sum(data_p_thr)
            if true_positives == 0:
                raise ValueError, "Provided data has no elements in non-" \
                      "parametric distribution under p<=%.3f. Please " \
                      "increase the size of data or value of p" % p_thr
            if __debug__:
                debug('STAT_', 'Number of positives in non-parametric '
                      'distribution is %d' % true_positives)

        if distributions is None:
            distributions = ['scipy']

        # lets see if 'scipy' entry was in there
        try:
            scipy_ind = distributions.index('scipy')
            distributions.pop(scipy_ind)
            distributions += scipy.stats.distributions.__all__
        except ValueError:
            pass

        results = []
        for d in distributions:
            dist_gen, loc_, scale_, args_ = None, loc, scale, args
            if isinstance(d, basestring):
                dist_gen = d
                dist_name = d
            elif isinstance(d, tuple):
                if not (len(d)==2 and isinstance(d[1], dict)):
                    raise ValueError,\
                          "Tuple specification of distribution must be " \
                          "(d, {params}). Got %s" % (d,)
                dist_gen = d[0]
                loc_ = d[1].get('loc', loc)
                scale_ = d[1].get('scale', scale)
                args_ = d[1].get('args', args)
                dist_name = d[1].get('name', str(dist_gen))
            else:
                dist_gen = d
                dist_name = str(d)

            # perform actions which might puke for some distributions
            try:
                dist_gen_ = getattr(scipy.stats, dist_gen)
                # specify distribution 'optimizer'. If loc or scale was provided,
                # use home-brewed rv_semifrozen
                if args_ is not None or loc_ is not None or scale_ is not None:
                    dist_opt = rv_semifrozen(dist_gen_,
                                             loc=loc_, scale=scale_, args=args_)
                else:
                    dist_opt = dist_gen_
                dist_params = dist_opt.fit(data_selected)
                if __debug__:
                    debug('STAT__',
                          'Got distribution parameters %s for %s'
                          % (dist_params, dist_name))
                if test == 'p-roc':
                    cdf_func = lambda x: dist_gen_.cdf(x, *dist_params)
                    # We need to compare detection under given p
                    cdf_p = N.abs(_pvalue(data, cdf_func, tail, name=dist_gen))
                    cdf_p_thr = cdf_p <= p_thr
                    D, p = (N.sum(N.abs(data_p_thr - cdf_p_thr))*1.0/true_positives, 1)
                    if __debug__:
                        res_sum = 'D=%.2f' % D
                elif test == 'kstest':
                    D, p = kstest(data, d, args=dist_params)
                    if __debug__:
                        res_sum = 'D=%.3f p=%.3f' % (D, p)
            except (TypeError, ValueError, AttributeError,
                    NotImplementedError), e:#Exception, e:
                if __debug__:
                    debug('STAT__',
                          'Testing for %s distribution failed due to %s'
                          % (d, str(e)))
                continue

            if p > p_thr and not N.isnan(D):
                results += [ (D, dist_gen, dist_name, dist_params) ]
                if __debug__:
                    debug('STAT_',
                          'Testing for %s dist.: %s' % (dist_name, res_sum))
            else:
                if __debug__:
                    debug('STAT__', 'Cannot consider %s dist. with %s'
                          % (d, res_sum))
                continue

        # sort in ascending order, so smaller is better
        results.sort()

        if __debug__ and 'STAT' in debug.active:
            # find the best and report it
            nresults = len(results)
            sresult = lambda r:'%s(%s)=%.2f' % (r[1],
                                                ', '.join(map(str, r[3])),
                                                r[0])
            if nresults > 0:
                nnextbest = min(2, nresults-1)
                snextbest = ', '.join(map(sresult, results[1:1+nnextbest]))
                debug('STAT', 'Best distribution %s. Next best: %s'
                          % (sresult(results[0]), snextbest))
            else:
                debug('STAT', 'Could not find suitable distribution')

        # return all the results
        return results


    if externals.exists('pylab'):
        import pylab as P

        def plotDistributionMatches(data, matches, nbins=31, nbest=5,
                                    expand_tails=8, legend=2, plot_cdf=True,
                                    p=None, tail='both'):
            """Plot best matching distributions

            Parameters
            ----------
            data : N.ndarray
              Data which was used to obtain the matches
            matches : list of tuples
              Sorted matches as provided by matchDistribution
            nbins : int
              Number of bins in the histogram
            nbest : int
              Number of top matches to plot
            expand_tails : int
              How many bins away to add to parametrized distributions
              plots
            legend : int
              Either to provide legend and statistics in the legend.
              1 -- just lists distributions.
              2 -- adds distance measure
              3 -- tp/fp/fn in the case if p is provided
            plot_cdf : bool
              Either to plot cdf for data using non-parametric distribution
            p : float or None
              If not None, visualize null-hypothesis testing (given p).
              Bars in the histogram which fall under given p are colored
              in red. False positives and false negatives are marked as
              triangle up and down symbols correspondingly
            tail : ('left', 'right', 'any', 'both')
              If p is not None, the choise of tail for null-hypothesis
              testing

            Returns
            -------
            histogram
            list of lines
            """

            hist = P.hist(data, nbins, normed=1, align='center')
            data_range = [N.min(data), N.max(data)]

            # x's
            x = hist[1]
            dx = x[expand_tails] - x[0] # how much to expand tails by
            x = N.hstack((x[:expand_tails] - dx, x, x[-expand_tails:] + dx))

            nonparam = Nonparametric(data)
            # plot cdf
            if plot_cdf:
                P.plot(x, nonparam.cdf(x), 'k--', linewidth=1)

            p_thr = p

            data_p = _pvalue(data, nonparam.cdf, tail)
            data_p_thr = (data_p <= p_thr).ravel()

            x_p = _pvalue(x, Nonparametric(data).cdf, tail)
            x_p_thr = N.abs(x_p) <= p_thr
            # color bars which pass thresholding in red
            for thr, bar_ in zip(x_p_thr[expand_tails:], hist[2]):
                bar_.set_facecolor(('w','r')[int(thr)])

            if not len(matches):
                # no matches were provided
                warning("No matching distributions were provided -- nothing to plot")
                return (hist, )

            lines = []
            labels = []
            for i in xrange(min(nbest, len(matches))):
                D, dist_gen, dist_name, params = matches[i]
                dist = getattr(scipy.stats, dist_gen)(*params)

                label = '%s' % (dist_name)
                if legend > 1:
                    label += '(D=%.2f)' % (D)

                xcdf_p = N.abs(_pvalue(x, dist.cdf, tail))
                xcdf_p_thr = (xcdf_p <= p_thr).ravel()

                if p is not None and legend > 2:
                    # We need to compare detection under given p
                    data_cdf_p = N.abs(_pvalue(data, dist.cdf, tail))
                    data_cdf_p_thr = (data_cdf_p <= p_thr).ravel()

                    # true positives
                    tp = N.logical_and(data_cdf_p_thr, data_p_thr)
                    # false positives
                    fp = N.logical_and(data_cdf_p_thr, ~data_p_thr)
                    # false negatives
                    fn = N.logical_and(~data_cdf_p_thr, data_p_thr)

                    label += ' tp/fp/fn=%d/%d/%d)' % \
                            tuple(map(N.sum, [tp, fp, fn]))

                pdf = dist.pdf(x)
                line = P.plot(x, pdf, '-', linewidth=2, label=label)
                color = line[0].get_color()

                if plot_cdf:
                    cdf = dist.cdf(x)
                    P.plot(x, cdf, ':', linewidth=1, color=color, label=label)

                # TODO: decide on tp/fp/fn by not centers of the bins but
                #       by the values in data in the ranges covered by
                #       those bins. Then it would correspond to the values
                #       mentioned in the legend
                if p is not None:
                    # true positives
                    xtp = N.logical_and(xcdf_p_thr, x_p_thr)
                    # false positives
                    xfp = N.logical_and(xcdf_p_thr, ~x_p_thr)
                    # false negatives
                    xfn = N.logical_and(~xcdf_p_thr, x_p_thr)

                    # no need to plot tp explicitely -- marked by color of the bar
                    # P.plot(x[xtp], pdf[xtp], 'o', color=color)
                    P.plot(x[xfp], pdf[xfp], '^', color=color)
                    P.plot(x[xfn], pdf[xfn], 'v', color=color)

                lines.append(line)
                labels.append(label)

            if legend:
                P.legend(lines, labels)

            return (hist, lines)

    #if True:
    #    data = N.random.normal(size=(1000,1));
    #    matches = matchDistribution(
    #        data,
    #        distributions=['scipy',
    #                       ('norm', {'name':'norm_known',
    #                                 'scale': 1.0,
    #                                 'loc': 0.0})],
    #        nsamples=30, test='p-roc', p=0.05)
    #    P.figure(); plotDistributionMatches(data, matches, nbins=101,
    #                                        p=0.05, legend=4, nbest=5)


def autoNullDist(dist):
    """Cheater for human beings -- wraps `dist` if needed with some
    NullDist

    tail and other arguments are assumed to be default as in
    NullDist/MCNullDist
    """
    if dist is None or isinstance(dist, NullDist):
        return dist
    elif hasattr(dist, 'fit'):
        if __debug__:
            debug('STAT', 'Wrapping %s into MCNullDist' % dist)
        return MCNullDist(dist)
    else:
        if __debug__:
            debug('STAT', 'Wrapping %s into FixedNullDist' % dist)
        return FixedNullDist(dist)


# if no scipy, we need nanmean
def _chk_asarray(a, axis):
    if axis is None:
        a = N.ravel(a)
        outaxis = 0
    else:
        a = N.asarray(a)
        outaxis = axis
    return a, outaxis

def nanmean(x, axis=0):
    """Compute the mean over the given axis ignoring NaNs.

    Parameters
    ----------
    x : ndarray
      input array
    axis : int
      axis along which the mean is computed.

    Returns
    -------
    m : float
      the mean.
    """
    x, axis = _chk_asarray(x, axis)
    x = x.copy()
    Norig = x.shape[axis]
    factor = 1.0 - N.sum(N.isnan(x), axis)*1.0/Norig

    x[N.isnan(x)] = 0
    return N.mean(x, axis)/factor<|MERGE_RESOLUTION|>--- conflicted
+++ resolved
@@ -272,19 +272,13 @@
 
             # compute and store the measure of this permutation
             # assume it has `TransferError` interface
-<<<<<<< HEAD
             res = measure(*measure_args)
             res = N.asanyarray(res)
             dist_samples.append(res)
-=======
-            dist_samples.append(measure(*measure_args))
 
         if __debug__:
             debug('STATMC', '')
 
-        # restore original labels
-        wdata.permuteLabels(False, perchunk=False)
->>>>>>> f88adde5
 
         # store samples
         self.states.dist_samples = dist_samples = N.asarray(dist_samples)
