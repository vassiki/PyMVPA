# emacs: -*- mode: python; py-indent-offset: 4; indent-tabs-mode: nil -*-
# vi: set ft=python sts=4 ts=4 sw=4 et:
### ### ### ### ### ### ### ### ### ### ### ### ### ### ### ### ### ### ### ##
#
#   See COPYING file distributed along with the PyMVPA package for the
#   copyright and license terms.
#
### ### ### ### ### ### ### ### ### ### ### ### ### ### ### ### ### ### ### ##
"""Estimator for classifier error distributions."""

__docformat__ = 'restructuredtext'

import numpy as np

from mvpa.base import externals, warning
from mvpa.misc.state import ClassWithCollections, ConditionalAttribute

if __debug__:
    from mvpa.base import debug


class Nonparametric(object):
    """Non-parametric 1d distribution -- derives cdf based on stored values.

    Introduced to complement parametric distributions present in scipy.stats.
    """

    def __init__(self, dist_samples, correction='clip'):
        """
        Parameters
        ----------
        dist_samples : ndarray
          Samples to be used to assess the distribution.
        correction : {'clip'} or None, optional
          Determines the behavior when .cdf is queried.  If None -- no
          correction is made.  If 'clip' -- values are clipped to lie
          in the range [1/(N+2), (N+1)/(N+2)] (simply because
          non-parametric assessment lacks the power to resolve with
          higher precision in the tails, so 'imagery' samples are
          placed in each of the two tails).
        """
        self._dist_samples = np.ravel(dist_samples)
        self._correction = correction

    def __repr__(self):
        return '%s(%r%s)' % (
            self.__class__.__name__,
            self._dist_samples,
            ('', ', correction=%r' % self._correction)
              [int(self._correction != 'clip')])

    @staticmethod
    def fit(dist_samples):
        return [dist_samples]


    def cdf(self, x):
        """Returns the cdf value at `x`.
        """
        dist_samples = self._dist_samples
        res = np.vectorize(lambda v:(dist_samples <= v).mean())(x)
        if self._correction == 'clip':
            nsamples = len(dist_samples)
            np.clip(res, 1.0/(nsamples+2), (nsamples+1.0)/(nsamples+2), res)
        elif self._correction is None:
            pass
        else:
            raise ValueError, \
                  '%r is incorrect value for correction parameter of %s' \
                  % (self._correction, self.__class__.__name__)
        return res


def _pvalue(x, cdf_func, tail, return_tails=False, name=None):
    """Helper function to return p-value(x) given cdf and tail

    Parameters
    ----------
    cdf_func : callable
      Function to be used to derive cdf values for x
    tail : str ('left', 'right', 'any', 'both')
      Which tail of the distribution to report. For 'any' and 'both'
      it chooses the tail it belongs to based on the comparison to
      p=0.5. In the case of 'any' significance is taken like in a
      one-tailed test.
    return_tails : bool
      If True, a tuple return (pvalues, tails), where tails contain
      1s if value was from the right tail, and 0 if the value was
      from the left tail.
    """
    is_scalar = np.isscalar(x)
    if is_scalar:
        x = [x]

    cdf = cdf_func(x)

    if __debug__ and 'CHECK_STABILITY' in debug.active:
        cdf_min, cdf_max = np.min(cdf), np.max(cdf)
        if cdf_min < 0 or cdf_max > 1.0:
            s = ('', ' for %s' % name)[int(name is not None)]
            warning('Stability check of cdf %s failed%s. Min=%s, max=%s' % \
                  (cdf_func, s, cdf_min, cdf_max))

    # no escape but to assure that CDF is in the right range. Some
    # distributions from scipy tend to jump away from [0,1]
    cdf = np.clip(cdf, 0, 1.0)

    if tail == 'left':
        if return_tails:
            right_tail = np.zeros(cdf.shape, dtype=bool)
    elif tail == 'right':
        cdf = 1 - cdf
        if return_tails:
            right_tail = np.ones(cdf.shape, dtype=bool)
    elif tail in ('any', 'both'):
        right_tail = (cdf >= 0.5)
        cdf[right_tail] = 1.0 - cdf[right_tail]
        if tail == 'both':
            # we need report the area under both tails
            # XXX this is only meaningful for symetric distributions
            cdf *= 2

    # Assure that NaNs didn't get significant value
    cdf[np.isnan(x)] = 1.0
    if is_scalar: res = cdf[0]
    else:         res = cdf

    if return_tails:
        return (res, right_tail)
    else:
        return res


class NullDist(ClassWithCollections):
    """Base class for null-hypothesis testing.

    """

    # Although base class is not benefiting from ca, derived
    # classes do (MCNullDist). For the sake of avoiding multiple
    # inheritance and associated headache -- let them all be ClassWithCollections,
    # performance hit should be negligible in most of the scenarios
    _ATTRIBUTE_COLLECTIONS = ['ca']

    def __init__(self, tail='both', **kwargs):
        """
        Parameters
        ----------
        tail : {'left', 'right', 'any', 'both'}
          Which tail of the distribution to report. For 'any' and 'both'
          it chooses the tail it belongs to based on the comparison to
          p=0.5. In the case of 'any' significance is taken like in a
          one-tailed test.
        """
        ClassWithCollections.__init__(self, **kwargs)

        self._set_tail(tail)

    def __repr__(self, prefixes=[]):
        return super(NullDist, self).__repr__(
            prefixes=["tail=%s" % `self.__tail`] + prefixes)


    ##REF: Name was automagically refactored
    def _set_tail(self, tail):
        # sanity check
        if tail not in ('left', 'right', 'any', 'both'):
            raise ValueError, 'Unknown value "%s" to `tail` argument.' \
                  % tail
        self.__tail = tail


    def fit(self, measure, wdata, vdata=None):
        """Implement to fit the distribution to the data."""
        raise NotImplementedError


    def cdf(self, x):
        """Implementations return the value of the cumulative distribution
        function (left or right tail dpending on the setting).
        """
        raise NotImplementedError


    def p(self, x, **kwargs):
        """Returns the p-value for values of `x`.
        Returned values are determined left, right, or from any tail
        depending on the constructor setting.

        In case a `FeaturewiseDatasetMeasure` was used to estimate the
        distribution the method returns an array. In that case `x` can be
        a scalar value or an array of a matching shape.
        """
        return _pvalue(x, self.cdf, self.__tail, **kwargs)


    tail = property(fget=lambda x:x.__tail, fset=_set_tail)


class MCNullDist(NullDist):
    """Null-hypothesis distribution is estimated from randomly permuted data labels.

    The distribution is estimated by calling fit() with an appropriate
    `DatasetMeasure` or `TransferError` instance and a training and a
    validation dataset (in case of a `TransferError`). For a customizable
    amount of cycles the training data labels are permuted and the
    corresponding measure computed. In case of a `TransferError` this is the
    error when predicting the *correct* labels of the validation dataset.

    The distribution can be queried using the `cdf()` method, which can be
    configured to report probabilities/frequencies from `left` or `right` tail,
    i.e. fraction of the distribution that is lower or larger than some
    critical value.

    This class also supports `FeaturewiseDatasetMeasure`. In that case `cdf()`
    returns an array of featurewise probabilities/frequencies.
    """

    _DEV_DOC = """
    TODO automagically decide on the number of samples/permutations needed
    Caution should be paid though since resultant distributions might be
    quite far from some conventional ones (e.g. Normal) -- it is expected to
    them to be bimodal (or actually multimodal) in many scenarios.
    """

    dist_samples = ConditionalAttribute(enabled=False,
                                 doc='Samples obtained for each permutation')

    # XXX shouldn't we may be RF permute_attr into a Permutator class? ;)
    def __init__(self, dist_class=Nonparametric, permutations=100,
                 permute_attr='targets', chunks_attr=None,
                 permute_col='sa', assure_permute=False, **kwargs):
        """Initialize Monte-Carlo Permutation Null-hypothesis testing

        Parameters
        ----------
        dist_class : class
          This can be any class which provides parameters estimate
          using `fit()` method to initialize the instance, and
          provides `cdf(x)` method for estimating value of x in CDF.
          All distributions from SciPy's 'stats' module can be used.
        permutations : int
          This many permutations of label will be performed to
          determine the distribution under the null hypothesis.
        permute_attr : str
          Name of the samples attribute to permute. ('targets' by default)
        chunks_attr : None or str
          If not None, permutes labels within the chunks,
          i.e. blocks of data having the same value of `chunks_attr`.
        permute_col : str, optional
          What collection `permute_attr` belongs to.
        assure_permute : bool
          Passed to func:`~mvpa.datasets.misc.permute_attr`. If True,
          assures that targets are permuted, i.e. any one is different from
          the original one
        """
        NullDist.__init__(self, **kwargs)

        self._dist_class = dist_class
        self._dist = []                 # actual distributions

        self.__permutations = permutations
        """Number of permutations to compute the estimate the null
        distribution."""

        self.permute_attr = permute_attr
        self.chunks_attr = chunks_attr
        self.assure_permute = assure_permute
        self.permute_col = permute_col

    def __repr__(self, prefixes=[]):
        prefixes_ = ["permutations=%s" % self.__permutations]
        if self.permute_attr != 'targets':
            prefixes_ += ['attr=%r' % self.permute_attr]
        if self.chunks_attr:
            prefixes_ += ['chunks_attr=%r' % self.chunks_attr]
        if self.permute_col != 'sa':
            prefixes_ += ['permute_col=%r' % self.permute_col]
        if self.assure_permute:
            prefixes_ += ['assure_permute=%r' % self.assure_permute]
        if self._dist_class != Nonparametric:
            prefixes_.insert(0, 'dist_class=%r' % (self._dist_class,))
        return super(MCNullDist, self).__repr__(
            prefixes=prefixes_ + prefixes)


    def fit(self, measure, wdata, vdata=None):
        """Fit the distribution by performing multiple cycles which repeatedly
        permuted labels in the training dataset.

        Parameters
        ----------
        measure: (`Featurewise`)`DatasetMeasure` or `TransferError`
          TransferError instance used to compute all errors.
        wdata: `Dataset` which gets permuted and used to compute the
          measure/transfer error multiple times.
        vdata: `Dataset` used for validation.
          If provided measure is assumed to be a `TransferError` and
          working and validation dataset are passed onto it.
        """
        # TODO: place exceptions separately so we could avoid circular imports
        from mvpa.clfs.base import LearnerError

        dist_samples = []
        """Holds the values for randomized labels."""

<<<<<<< HEAD
=======
        # Needs to be imported here upon demand due to circular imports
        # TODO: place MC into a separate module
        from mvpa.clfs.base import DegenerateInputError, FailedToTrainError

        # decide on the arguments to measure
        if not vdata is None:
            measure_args = [vdata, wdata]
        else:
            measure_args = [wdata]

>>>>>>> 918d916b
        # estimate null-distribution
        skipped = 0                     # # of skipped permutations
        for p in xrange(self.__permutations):
            # new permutation all the time
            # but only permute the training data and keep the testdata constant
            #
            if __debug__:
                debug('STATMC', "Doing %i permutations: %i" \
                      % (self.__permutations, p+1), cr=True)

            # TODO this really needs to be more clever! If data samples are
            # shuffled within a class it really makes no difference for the
            # classifier, hence the number of permutations to estimate the
            # null-distribution of transfer errors can be reduced dramatically
            # when the *right* permutations (the ones that matter) are done.
            permuted_wdata = wdata.copy('shallow')
            permuted_wdata.permute_attr(
                attr=self.permute_attr,
                chunks_attr=self.chunks_attr,
                col=self.permute_col,
                assure_permute=self.assure_permute)

            # decide on the arguments to measure
            if not vdata is None:
                measure_args = [vdata, permuted_wdata]
            else:
                measure_args = [permuted_wdata]

            # compute and store the measure of this permutation
            # assume it has `TransferError` interface
            try:
<<<<<<< HEAD
                res = measure(*measure_args)
            except LearnerError, e:
                warning('Failed to obtain value from %s due to %s.  Measurement'
                        ' was skipped, which could lead to unstable and/or'
                        ' incorrect assessment of the null_dist' % (measure, e))
            res = np.asanyarray(res)
            dist_samples.append(res)
=======
                dist_samples.append(measure(*measure_args))
            except (DegenerateInputError, FailedToTrainError), e:
                if __debug__:
                    debug('STATMC', " skipped", cr=True)
                warning("Failed to estimate %s on %s, due to %s. "
                        "Permutation %d skipped." %
                        (measure, measure_args, e, p))
                skipped += 1
                continue
>>>>>>> 918d916b

        if __debug__:
            debug('STATMC', ' Skipped: %d permutations' % skipped)


        # store samples
        self.ca.dist_samples = dist_samples = np.asarray(dist_samples)

        # fit distribution per each element

        # to decide either it was done on scalars or vectors
        shape = dist_samples.shape
        nshape = len(shape)
        # if just 1 dim, original data was scalar, just create an
        # artif dimension for it
        if nshape == 1:
            dist_samples = dist_samples[:, np.newaxis]

        # fit per each element.
        # XXX could be more elegant? may be use np.vectorize?
        dist_samples_rs = dist_samples.reshape((shape[0], -1))
        dist = []
        for samples in dist_samples_rs.T:
            params = self._dist_class.fit(samples)
            if __debug__ and 'STAT' in debug.active:
                debug('STAT', 'Estimated parameters for the %s are %s'
                      % (self._dist_class, str(params)))
            dist.append(self._dist_class(*params))
        self._dist = dist


    def cdf(self, x):
        """Return value of the cumulative distribution function at `x`.
        """
        if self._dist is None:
            # XXX We might not want to descriminate that way since
            # usually generators also have .cdf where they rely on the
            # default parameters. But then what about Nonparametric
            raise RuntimeError, "Distribution has to be fit first"

        is_scalar = np.isscalar(x)
        if is_scalar:
            x = [x]

        x = np.asanyarray(x)
        xshape = x.shape
        # assure x is a 1D array now
        x = x.reshape((-1,))

        if len(self._dist) != len(x):
            raise ValueError, 'Distribution was fit for structure with %d' \
                  ' elements, whenever now queried with %d elements' \
                  % (len(self._dist), len(x))

        # extract cdf values per each element
        cdfs = [ dist.cdf(v) for v, dist in zip(x, self._dist) ]
        return np.array(cdfs).reshape(xshape)


    def clean(self):
        """Clean stored distributions

        Storing all of the distributions might be too expensive
        (e.g. in case of Nonparametric), and the scope of the object
        might be too broad to wait for it to be destroyed. Clean would
        bind dist_samples to empty list to let gc revoke the memory.
        """
        self._dist = []



class FixedNullDist(NullDist):
    """Proxy/Adaptor class for SciPy distributions.

    All distributions from SciPy's 'stats' module can be used with this class.

    >>> import numpy as np
    >>> from scipy import stats
    >>> from mvpa.clfs.stats import FixedNullDist
    >>>
    >>> dist = FixedNullDist(stats.norm(loc=2, scale=4), tail='left')
    >>> dist.p(2)
    0.5
    >>>
    >>> dist.cdf(np.arange(5))
    array([ 0.30853754,  0.40129367,  0.5       ,  0.59870633,  0.69146246])
    >>>
    >>> dist = FixedNullDist(stats.norm(loc=2, scale=4), tail='right')
    >>> dist.p(np.arange(5))
    array([ 0.69146246,  0.59870633,  0.5       ,  0.40129367,  0.30853754])
    """
    def __init__(self, dist, **kwargs):
        """
        Parameters
        ----------
        dist : distribution object
          This can be any object the has a `cdf()` method to report the
          cumulative distribition function values.
        """
        NullDist.__init__(self, **kwargs)

        self._dist = dist


    def fit(self, measure, wdata, vdata=None):
        """Does nothing since the distribution is already fixed."""
        pass


    def cdf(self, x):
        """Return value of the cumulative distribution function at `x`.
        """
        return self._dist.cdf(x)


    def __repr__(self, prefixes=[]):
        prefixes_ = ["dist=%s" % `self._dist`]
        return super(FixedNullDist, self).__repr__(
            prefixes=prefixes_ + prefixes)


class AdaptiveNullDist(FixedNullDist):
    """Adaptive distribution which adjusts parameters according to the data

    WiP: internal implementation might change
    """
    def fit(self, measure, wdata, vdata=None):
        """Cares about dimensionality of the feature space in measure
        """

        try:
            nfeatures = len(measure.feature_ids)
        except ValueError:              # XXX
            nfeatures = np.prod(wdata.shape[1:])

        dist_gen = self._dist
        if not hasattr(dist_gen, 'fit'): # frozen already
            dist_gen = dist_gen.dist     # rv_frozen at least has it ;)

        args, kwargs = self._adapt(nfeatures, measure, wdata, vdata)
        if __debug__:
            debug('STAT', 'Adapted parameters for %s to be %s, %s'
                  % (dist_gen, args, kwargs))
        self._dist = dist_gen(*args, **kwargs)


    def _adapt(self, nfeatures, measure, wdata, vdata=None):
        raise NotImplementedError


class AdaptiveRDist(AdaptiveNullDist):
    """Adaptive rdist: params are (nfeatures-1, 0, 1)
    """

    def _adapt(self, nfeatures, measure, wdata, vdata=None):
        return (nfeatures-1, 0, 1), {}

    # XXX: RDist has stability issue, just run
    #  python -c "import scipy.stats; print scipy.stats.rdist(541,0,1).cdf(0.72)"
    # to get some improbable value, so we need to take care about that manually
    # here
    def cdf(self, x):
        cdf_ = self._dist.cdf(x)
        bad_values = np.where(np.abs(cdf_)>1)
        # XXX there might be better implementation (faster/elegant) using np.clip,
        #     the only problem is that instability results might flip the sign
        #     arbitrarily
        if len(bad_values[0]):
            # in this distribution we have mean at 0, so we can take that easily
            # into account
            cdf_bad = cdf_[bad_values]
            x_bad = x[bad_values]
            cdf_bad[x_bad < 0] = 0.0
            cdf_bad[x_bad >= 0] = 1.0
            cdf_[bad_values] = cdf_bad
        return cdf_


class AdaptiveNormal(AdaptiveNullDist):
    """Adaptive Normal Distribution: params are (0, sqrt(1/nfeatures))
    """

    def _adapt(self, nfeatures, measure, wdata, vdata=None):
        return (0, 1.0/np.sqrt(nfeatures)), {}


if externals.exists('scipy'):
    from mvpa.support.stats import scipy
    from scipy.stats import kstest
    """
    Thoughts:

    So we can use `scipy.stats.kstest` (Kolmogorov-Smirnov test) to
    check/reject H0 that samples come from a given distribution. But
    since it is based on a full range of data, we might better of with
    some ad-hoc checking by the detection power of the values in the
    tail of a tentative distribution.

    """

    # We need a way to fixate estimation of some parameters
    # (e.g. mean) so lets create a simple proxy, or may be class
    # generator later on, which would take care about punishing change
    # from the 'right' arguments

    import scipy

    class rv_semifrozen(object):
        """Helper proxy-class to fit distribution when some parameters are known

        It is an ugly hack with snippets of code taken from scipy, which is
        Copyright (c) 2001, 2002 Enthought, Inc.
        and is distributed under BSD license
        http://www.scipy.org/License_Compatibility
        """

        def __init__(self, dist, loc=None, scale=None, args=None):
            """
            Parameters
            ----------
            dist : rv_generic
              Distribution for which to freeze some of the parameters
            loc : array-like, optional
              Location parameter (default=0)
            scale : array-like, optional
              Scale parameter (default=1)
            args : iterable, optional
               Additional arguments to be passed to dist.

            Raises
            ------
            ValueError
              Arguments number mismatch
            """
            self._dist = dist
            # loc and scale
            theta = (loc, scale)
            # args
            Narg_ = dist.numargs
            if args is not None:
                Narg = len(args)
                if Narg > Narg_:
                    raise ValueError, \
                          'Distribution %s has only %d arguments. Got %d' \
                          % (dist, Narg_, Narg)
                args += (None,) * (Narg_ - Narg)
            else:
                args = (None,) * Narg_

            args_i = [i for i,v in enumerate(args) if v is None]
            self._fargs = (list(args+theta), args_i)
            """Arguments which should get some fixed value"""


        def __call__(self, *args, **kwargs):
            """Upon call mimic call to get actual rv_frozen distribution
            """
            return self._dist(*args, **kwargs)


        def nnlf(self, theta, x):
            # - sum (log pdf(x, theta),axis=0)
            #   where theta are the parameters (including loc and scale)
            #
            fargs, fargs_i = self._fargs
            try:
                i=-1
                if fargs[-1] is not None:
                    scale = fargs[-1]
                else:
                    scale = theta[i]
                    i -= 1

                if fargs[-2] is not None:
                    loc = fargs[-2]
                else:
                    loc = theta[i]
                    i -= 1

                args = theta[:i+1]
                # adjust args if there were fixed
                for i, a in zip(fargs_i, args):
                    fargs[i] = a
                args = fargs[:-2]

            except IndexError:
                raise ValueError, "Not enough input arguments."
            if not self._argcheck(*args) or scale <= 0:
                return np.inf
            x = np.asarray((x-loc) / scale)
            cond0 = (x <= self.a) | (x >= self.b)
            if (np.any(cond0)):
                return np.inf
            else:
                return self._nnlf(x, *args) + len(x)*np.log(scale)

        def fit(self, data, *args, **kwds):
            loc0, scale0 = map(kwds.get, ['loc', 'scale'], [0.0, 1.0])
            fargs, fargs_i = self._fargs
            Narg = len(args)
            Narg_ = self.numargs
            if Narg != Narg_:
                if Narg > Narg_:
                    raise ValueError, "Too many input arguments."
                else:
                    args += (1.0,)*(self.numargs-Narg)

            # Provide only those args which are not fixed, and
            # append location and scale (if not fixed) at the end
            if len(fargs_i) != Narg_:
                x0 = tuple([args[i] for i in fargs_i])
            else:
                x0 = args
            if fargs[-2] is None:
                x0 = x0 + (loc0,)
            if fargs[-1] is None:
                x0 = x0 + (scale0,)

            opt_x = scipy.optimize.fmin(
                self.nnlf, x0, args=(np.ravel(data),), disp=0)

            # reconstruct back
            i = 0
            loc, scale = fargs[-2:]
            if fargs[-1] is None:
                i -= 1
                scale = opt_x[i]
            if fargs[-2] is None:
                i -= 1
                loc = opt_x[i]

            # assign those which weren't fixed
            for i in fargs_i:
                fargs[i] = opt_x[i]

            #raise ValueError
            opt_x = np.hstack((fargs[:-2], (loc, scale)))
            return opt_x


        def __setattr__(self, a, v):
            if not a in ['_dist', '_fargs', 'fit', 'nnlf']:
                self._dist.__setattr__(a, v)
            else:
                object.__setattr__(self, a, v)


        def __getattribute__(self, a):
            """We need to redirect all queries correspondingly
            """
            if not a in ['_dist', '_fargs', 'fit', 'nnlf']:
                return getattr(self._dist, a)
            else:
                return object.__getattribute__(self, a)



    ##REF: Name was automagically refactored
    def match_distribution(data, nsamples=None, loc=None, scale=None,
                          args=None, test='kstest', distributions=None,
                          **kwargs):
        """Determine best matching distribution.

        Can be used for 'smelling' the data, as well to choose a
        parametric distribution for data obtained from non-parametric
        testing (e.g. `MCNullDist`).

        WiP: use with caution, API might change

        Parameters
        ----------
        data : np.ndarray
          Array of the data for which to deduce the distribution. It has
          to be sufficiently large to make a reliable conclusion
        nsamples : int or None
          If None -- use all samples in data to estimate parametric
          distribution. Otherwise use only specified number randomly selected
          from data.
        loc : float or None
          Loc for the distribution (if known)
        scale : float or None
          Scale for the distribution (if known)
        test : str
          What kind of testing to do. Choices:
           'p-roc'
             detection power for a given ROC. Needs two
             parameters: `p=0.05` and `tail='both'`
           'kstest'
             'full-body' distribution comparison. The best
             choice is made by minimal reported distance after estimating
             parameters of the distribution. Parameter `p=0.05` sets
             threshold to reject null-hypothesis that distribution is the
             same.
             **WARNING:** older versions (e.g. 0.5.2 in etch) of scipy have
             incorrect kstest implementation and do not function properly.
        distributions : None or list of str or tuple(str, dict)
          Distributions to check. If None, all known in scipy.stats
          are tested. If distribution is specified as a tuple, then
          it must contain name and additional parameters (name, loc,
          scale, args) in the dictionary. Entry 'scipy' adds all known
          in scipy.stats.
        **kwargs
          Additional arguments which are needed for each particular test
          (see above)

        Examples
        --------
        >>> data = np.random.normal(size=(1000,1));
        >>> matches = match_distribution(
        ...   data,
        ...   distributions=['rdist',
        ...                  ('rdist', {'name':'rdist_fixed',
        ...                             'loc': 0.0,
        ...                             'args': (10,)})],
        ...   nsamples=30, test='p-roc', p=0.05)
        """

        # Handle parameters
        _KNOWN_TESTS = ['p-roc', 'kstest']
        if not test in _KNOWN_TESTS:
            raise ValueError, 'Unknown kind of test %s. Known are %s' \
                  % (test, _KNOWN_TESTS)

        data = np.ravel(data)
        # data sampled
        if nsamples is not None:
            if __debug__:
                debug('STAT', 'Sampling %d samples from data for the ' \
                      'estimation of the distributions parameters' % nsamples)
            indexes_selected = (np.random.sample(nsamples)*len(data)).astype(int)
            data_selected = data[indexes_selected]
        else:
            indexes_selected = np.arange(len(data))
            data_selected = data

        p_thr = kwargs.get('p', 0.05)
        if test == 'p-roc':
            tail = kwargs.get('tail', 'both')
            data_p = _pvalue(data, Nonparametric(data).cdf, tail)
            data_p_thr = np.abs(data_p) <= p_thr
            true_positives = np.sum(data_p_thr)
            if true_positives == 0:
                raise ValueError, "Provided data has no elements in non-" \
                      "parametric distribution under p<=%.3f. Please " \
                      "increase the size of data or value of p" % p_thr
            if __debug__:
                debug('STAT_', 'Number of positives in non-parametric '
                      'distribution is %d' % true_positives)

        if distributions is None:
            distributions = ['scipy']

        # lets see if 'scipy' entry was in there
        try:
            scipy_ind = distributions.index('scipy')
            distributions.pop(scipy_ind)
            distributions += scipy.stats.distributions.__all__
        except ValueError:
            pass

        results = []
        for d in distributions:
            dist_gen, loc_, scale_, args_ = None, loc, scale, args
            if isinstance(d, basestring):
                dist_gen = d
                dist_name = d
            elif isinstance(d, tuple):
                if not (len(d)==2 and isinstance(d[1], dict)):
                    raise ValueError,\
                          "Tuple specification of distribution must be " \
                          "(d, {params}). Got %s" % (d,)
                dist_gen = d[0]
                loc_ = d[1].get('loc', loc)
                scale_ = d[1].get('scale', scale)
                args_ = d[1].get('args', args)
                dist_name = d[1].get('name', str(dist_gen))
            else:
                dist_gen = d
                dist_name = str(d)

            # perform actions which might puke for some distributions
            try:
                dist_gen_ = getattr(scipy.stats, dist_gen)
                # specify distribution 'optimizer'. If loc or scale was provided,
                # use home-brewed rv_semifrozen
                if args_ is not None or loc_ is not None or scale_ is not None:
                    dist_opt = rv_semifrozen(dist_gen_,
                                             loc=loc_, scale=scale_, args=args_)
                else:
                    dist_opt = dist_gen_
                dist_params = dist_opt.fit(data_selected)
                if __debug__:
                    debug('STAT__',
                          'Got distribution parameters %s for %s'
                          % (dist_params, dist_name))
                if test == 'p-roc':
                    cdf_func = lambda x: dist_gen_.cdf(x, *dist_params)
                    # We need to compare detection under given p
                    cdf_p = np.abs(_pvalue(data, cdf_func, tail, name=dist_gen))
                    cdf_p_thr = cdf_p <= p_thr
                    D, p = (np.sum(np.abs(data_p_thr - cdf_p_thr))*1.0/true_positives, 1)
                    if __debug__:
                        res_sum = 'D=%.2f' % D
                elif test == 'kstest':
                    D, p = kstest(data, d, args=dist_params)
                    if __debug__:
                        res_sum = 'D=%.3f p=%.3f' % (D, p)
            except (TypeError, ValueError, AttributeError,
                    NotImplementedError), e:#Exception, e:
                if __debug__:
                    debug('STAT__',
                          'Testing for %s distribution failed due to %s'
                          % (d, str(e)))
                continue

            if p > p_thr and not np.isnan(D):
                results += [ (D, dist_gen, dist_name, dist_params) ]
                if __debug__:
                    debug('STAT_',
                          'Testing for %s dist.: %s' % (dist_name, res_sum))
            else:
                if __debug__:
                    debug('STAT__', 'Cannot consider %s dist. with %s'
                          % (d, res_sum))
                continue

        # sort in ascending order, so smaller is better
        results.sort()

        if __debug__ and 'STAT' in debug.active:
            # find the best and report it
            nresults = len(results)
            sresult = lambda r:'%s(%s)=%.2f' % (r[1],
                                                ', '.join(map(str, r[3])),
                                                r[0])
            if nresults > 0:
                nnextbest = min(2, nresults-1)
                snextbest = ', '.join(map(sresult, results[1:1+nnextbest]))
                debug('STAT', 'Best distribution %s. Next best: %s'
                          % (sresult(results[0]), snextbest))
            else:
                debug('STAT', 'Could not find suitable distribution')

        # return all the results
        return results


    if externals.exists('pylab'):
        import pylab as pl

        ##REF: Name was automagically refactored
        def plot_distribution_matches(data, matches, nbins=31, nbest=5,
                                    expand_tails=8, legend=2, plot_cdf=True,
                                    p=None, tail='both'):
            """Plot best matching distributions

            Parameters
            ----------
            data : np.ndarray
              Data which was used to obtain the matches
            matches : list of tuples
              Sorted matches as provided by match_distribution
            nbins : int
              Number of bins in the histogram
            nbest : int
              Number of top matches to plot
            expand_tails : int
              How many bins away to add to parametrized distributions
              plots
            legend : int
              Either to provide legend and statistics in the legend.
              1 -- just lists distributions.
              2 -- adds distance measure
              3 -- tp/fp/fn in the case if p is provided
            plot_cdf : bool
              Either to plot cdf for data using non-parametric distribution
            p : float or None
              If not None, visualize null-hypothesis testing (given p).
              Bars in the histogram which fall under given p are colored
              in red. False positives and false negatives are marked as
              triangle up and down symbols correspondingly
            tail : ('left', 'right', 'any', 'both')
              If p is not None, the choise of tail for null-hypothesis
              testing

            Returns
            -------
            histogram
            list of lines
            """

            hist = pl.hist(data, nbins, normed=1, align='center')
            data_range = [np.min(data), np.max(data)]

            # x's
            x = hist[1]
            dx = x[expand_tails] - x[0] # how much to expand tails by
            x = np.hstack((x[:expand_tails] - dx, x, x[-expand_tails:] + dx))

            nonparam = Nonparametric(data)
            # plot cdf
            if plot_cdf:
                pl.plot(x, nonparam.cdf(x), 'k--', linewidth=1)

            p_thr = p

            data_p = _pvalue(data, nonparam.cdf, tail)
            data_p_thr = (data_p <= p_thr).ravel()

            x_p = _pvalue(x, Nonparametric(data).cdf, tail)
            x_p_thr = np.abs(x_p) <= p_thr
            # color bars which pass thresholding in red
            for thr, bar_ in zip(x_p_thr[expand_tails:], hist[2]):
                bar_.set_facecolor(('w','r')[int(thr)])

            if not len(matches):
                # no matches were provided
                warning("No matching distributions were provided -- nothing to plot")
                return (hist, )

            lines = []
            labels = []
            for i in xrange(min(nbest, len(matches))):
                D, dist_gen, dist_name, params = matches[i]
                dist = getattr(scipy.stats, dist_gen)(*params)

                label = '%s' % (dist_name)
                if legend > 1:
                    label += '(D=%.2f)' % (D)

                xcdf_p = np.abs(_pvalue(x, dist.cdf, tail))
                xcdf_p_thr = (xcdf_p <= p_thr).ravel()

                if p is not None and legend > 2:
                    # We need to compare detection under given p
                    data_cdf_p = np.abs(_pvalue(data, dist.cdf, tail))
                    data_cdf_p_thr = (data_cdf_p <= p_thr).ravel()

                    # true positives
                    tp = np.logical_and(data_cdf_p_thr, data_p_thr)
                    # false positives
                    fp = np.logical_and(data_cdf_p_thr, ~data_p_thr)
                    # false negatives
                    fn = np.logical_and(~data_cdf_p_thr, data_p_thr)

                    label += ' tp/fp/fn=%d/%d/%d)' % \
                            tuple(map(np.sum, [tp, fp, fn]))

                pdf = dist.pdf(x)
                line = pl.plot(x, pdf, '-', linewidth=2, label=label)
                color = line[0].get_color()

                if plot_cdf:
                    cdf = dist.cdf(x)
                    pl.plot(x, cdf, ':', linewidth=1, color=color, label=label)

                # TODO: decide on tp/fp/fn by not centers of the bins but
                #       by the values in data in the ranges covered by
                #       those bins. Then it would correspond to the values
                #       mentioned in the legend
                if p is not None:
                    # true positives
                    xtp = np.logical_and(xcdf_p_thr, x_p_thr)
                    # false positives
                    xfp = np.logical_and(xcdf_p_thr, ~x_p_thr)
                    # false negatives
                    xfn = np.logical_and(~xcdf_p_thr, x_p_thr)

                    # no need to plot tp explicitely -- marked by color of the bar
                    # pl.plot(x[xtp], pdf[xtp], 'o', color=color)
                    pl.plot(x[xfp], pdf[xfp], '^', color=color)
                    pl.plot(x[xfn], pdf[xfn], 'v', color=color)

                lines.append(line)
                labels.append(label)

            if legend:
                pl.legend(lines, labels)

            return (hist, lines)

    #if True:
    #    data = np.random.normal(size=(1000,1));
    #    matches = match_distribution(
    #        data,
    #        distributions=['scipy',
    #                       ('norm', {'name':'norm_known',
    #                                 'scale': 1.0,
    #                                 'loc': 0.0})],
    #        nsamples=30, test='p-roc', p=0.05)
    #    pl.figure(); plot_distribution_matches(data, matches, nbins=101,
    #                                        p=0.05, legend=4, nbest=5)


##REF: Name was automagically refactored
def auto_null_dist(dist):
    """Cheater for human beings -- wraps `dist` if needed with some
    NullDist

    tail and other arguments are assumed to be default as in
    NullDist/MCNullDist
    """
    if dist is None or isinstance(dist, NullDist):
        return dist
    elif hasattr(dist, 'fit'):
        if __debug__:
            debug('STAT', 'Wrapping %s into MCNullDist' % dist)
        return MCNullDist(dist)
    else:
        if __debug__:
            debug('STAT', 'Wrapping %s into FixedNullDist' % dist)
        return FixedNullDist(dist)


# if no scipy, we need nanmean
def _chk_asarray(a, axis):
    if axis is None:
        a = np.ravel(a)
        outaxis = 0
    else:
        a = np.asarray(a)
        outaxis = axis
    return a, outaxis

def nanmean(x, axis=0):
    """Compute the mean over the given axis ignoring NaNs.

    Parameters
    ----------
    x : ndarray
      input array
    axis : int
      axis along which the mean is computed.

    Returns
    -------
    m : float
      the mean.
    """
    x, axis = _chk_asarray(x, axis)
    x = x.copy()
    Norig = x.shape[axis]
    factor = 1.0 - np.sum(np.isnan(x), axis)*1.0/Norig

    x[np.isnan(x)] = 0
    return np.mean(x, axis)/factor<|MERGE_RESOLUTION|>--- conflicted
+++ resolved
@@ -304,19 +304,6 @@
         dist_samples = []
         """Holds the values for randomized labels."""
 
-<<<<<<< HEAD
-=======
-        # Needs to be imported here upon demand due to circular imports
-        # TODO: place MC into a separate module
-        from mvpa.clfs.base import DegenerateInputError, FailedToTrainError
-
-        # decide on the arguments to measure
-        if not vdata is None:
-            measure_args = [vdata, wdata]
-        else:
-            measure_args = [wdata]
-
->>>>>>> 918d916b
         # estimate null-distribution
         skipped = 0                     # # of skipped permutations
         for p in xrange(self.__permutations):
@@ -348,25 +335,17 @@
             # compute and store the measure of this permutation
             # assume it has `TransferError` interface
             try:
-<<<<<<< HEAD
                 res = measure(*measure_args)
             except LearnerError, e:
+                if __debug__:
+                    debug('STATMC', " skipped", cr=True)
                 warning('Failed to obtain value from %s due to %s.  Measurement'
                         ' was skipped, which could lead to unstable and/or'
                         ' incorrect assessment of the null_dist' % (measure, e))
+                skipped += 1
+                continue
             res = np.asanyarray(res)
             dist_samples.append(res)
-=======
-                dist_samples.append(measure(*measure_args))
-            except (DegenerateInputError, FailedToTrainError), e:
-                if __debug__:
-                    debug('STATMC', " skipped", cr=True)
-                warning("Failed to estimate %s on %s, due to %s. "
-                        "Permutation %d skipped." %
-                        (measure, measure_args, e, p))
-                skipped += 1
-                continue
->>>>>>> 918d916b
 
         if __debug__:
             debug('STATMC', ' Skipped: %d permutations' % skipped)
