#emacs: -*- mode: python-mode; py-indent-offset: 4; indent-tabs-mode: nil -*-
#ex: set sts=4 ts=4 sw=4 et:
### ### ### ### ### ### ### ### ### ### ### ### ### ### ### ### ### ### ### ##
#
#   See COPYING file distributed along with the PyMVPA package for the
#   copyright and license terms.
#
### ### ### ### ### ### ### ### ### ### ### ### ### ### ### ### ### ### ### ##
"""Least angle regression (LARS) classifier."""

__docformat__ = 'restructuredtext'

# system imports
import numpy as N

import mvpa.base.externals as externals

if not externals.exists('rpy'):
    raise RuntimeError("Unable to load RPy which is needed for LARS.\n" +
                       "Please ensure that it was installed correctly.")

if not externals.exists('lars'):
    raise RuntimeError("Unable to load LARS library from R with RPy.\n" +
                       "Please ensure that LARS library was installed correctly.")

import rpy
rpy.r.library('lars')

# local imports
from mvpa.clfs.classifier import Classifier

known_models = ('lasso', 'stepwise', 'lar', 'forward.stagewise')

class LARS(Classifier):
    """Least angle regression (LARS) `Classifier`.

    LARS is the model selection algorithm from:

    Bradley Efron, Trevor Hastie, Iain Johnstone and Robert
    Tibshirani, Least Angle Regression Annals of Statistics (with
    discussion) (2004) 32(2), 407-499. A new method for variable
    subset selection, with the lasso and 'epsilon' forward stagewise
    methods as special cases.

    Similar to SMLR, it performs a feature selection while performing
    classification, but instead of starting with all features, it
    starts with none and adds them in, which is similar to boosting.

    This classifier behaves more like a ridge regression in that it
    returns prediction values and it treats the training labels as
    continuous.

    In the true nature of the PyMVPA framework, this algorithm is
    actually implemented in R by Trevor Hastie and wrapped via RPy.
    To make use of LARS, you must have R and RPy installed as well as
    the LARS contributed package. You can install the R and RPy with
    the following command on Debian-based machines:

    sudo aptitude install python-rpy python-rpy-doc r-base-dev

    You can then install the LARS package by running R as root and
    calling:

    install.packages()

    """

    _clf_internals = [ 'regression' ]

    def __init__(self, model_type="lasso", trace=False, normalize=True,
                 intercept=True, max_steps=None, use_Gram=False, **kwargs):
        """
        Initialize LARS.

        See the help in R for further details on the following parameters:

        :Parameters:
          model_type : string
            Type of LARS to run. Can be one of ('lasso', 'lar',
            'forward.stagewise', 'stepwise').
          trace : boolean
            Whether to print progress in R as it works.
          normalize : boolean
            Whether to normalize the L2 Norm.
          intercept : boolean
            Whether to add a non-penalized intercept to the model.
          max_steps : None or int
            If not None, specify the total number of iterations to run. Each
            iteration adds a feature, but leaving it none will add until
            convergence.
          use_Gram : boolean
            Whether to compute the Gram matrix (this should be false if you
            have more features than samples.)
        """
        # init base class first
        Classifier.__init__(self, **kwargs)

        if not model_type in known_models:
            raise ValueError('Unknown model %s for LARS is specified. Known' %
                             model_type + 'are %s' % `known_models`)

        # set up the params
        self.__type = model_type
        self.__normalize = normalize
        self.__intercept = intercept
        self.__trace = trace
        self.__max_steps = max_steps
        self.__use_Gram = use_Gram

        # pylint friendly initializations
        self.__weights = None
        """The beta weights for each feature."""
        self.__trained_model = None
        """The model object after training that will be used for
        predictions."""

        # It does not make sense to calculate a confusion matrix for a
        # regression
        self.states.enable('training_confusion', False)

    def __repr__(self):
        """String summary of the object
        """
        return """LARS(type=%s, normalize=%s, intercept=%s, trace=%s, max_steps=%s, use_Gram=%s, enabled_states=%s)""" % \
               (self.__type,
                self.__normalize,
                self.__intercept,
                self.__trace,
                self.__max_steps,
                self.__use_Gram,
                str(self.states.enabled))


    def _train(self, data):
        """Train the classifier using `data` (`Dataset`).
        """
        if self.__max_steps is None:
            # train without specifying max_steps
            self.__trained_model = rpy.r.lars(data.samples,
                                              data.labels[:,N.newaxis],
                                              type=self.__type,
                                              normalize=self.__normalize,
                                              intercept=self.__intercept,
                                              trace=self.__trace,
                                              use_Gram=self.__use_Gram)
        else:
            # train with specifying max_steps
            self.__trained_model = rpy.r.lars(data.samples,
                                              data.labels[:,N.newaxis],
                                              type=self.__type,
                                              normalize=self.__normalize,
                                              intercept=self.__intercept,
                                              trace=self.__trace,
                                              use_Gram=self.__use_Gram,
                                              max_steps=self.__max_steps)

        # set the weights to the final state
        self.__weights = self.__trained_model['beta'][-1,:]

    def _predict(self, data):
        """
        Predict the output for the provided data.
        """
        # predict with the final state (i.e., the last step)
        res = rpy.r.predict_lars(self.__trained_model,
                                 data,
                                 mode='step',
                                 s=self.__trained_model['beta'].shape[0])

        fit = N.asarray(res['fit'])
        if len(fit.shape) == 0:
            # if we just got 1 sample with a scalar
            fit = fit.reshape( (1,) )
<<<<<<< HEAD
        self.values = fit

        # XXX finally come up with unification of regression vs classifier
        return N.sign(fit)
=======
        return fit
>>>>>>> d6199f13

    weights = property(lambda self: self.__weights)
<|MERGE_RESOLUTION|>--- conflicted
+++ resolved
@@ -171,13 +171,6 @@
         if len(fit.shape) == 0:
             # if we just got 1 sample with a scalar
             fit = fit.reshape( (1,) )
-<<<<<<< HEAD
-        self.values = fit
-
-        # XXX finally come up with unification of regression vs classifier
-        return N.sign(fit)
-=======
         return fit
->>>>>>> d6199f13
 
     weights = property(lambda self: self.__weights)
