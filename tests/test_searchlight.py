#emacs: -*- mode: python-mode; py-indent-offset: 4; indent-tabs-mode: nil -*-
#ex: set sts=4 ts=4 sw=4 et:
### ### ### ### ### ### ### ### ### ### ### ### ### ### ### ### ### ### ### ##
#
#   See COPYING file distributed along with the PyMVPA package for the
#   copyright and license terms.
#
### ### ### ### ### ### ### ### ### ### ### ### ### ### ### ### ### ### ### ##
"""Unit tests for PyMVPA searchlight algorithm"""

<<<<<<< HEAD
=======
from mvpa.base import externals
>>>>>>> 1b867563
from mvpa.datasets.masked import MaskedDataset
from mvpa.measures.searchlight import Searchlight
from mvpa.datasets.splitter import NFoldSplitter
from mvpa.algorithms.cvtranserror import CrossValidatedTransferError
from mvpa.clfs.transerror import TransferError

from tests_warehouse import *
from tests_warehouse_clfs import *

class SearchlightTests(unittest.TestCase):

    def setUp(self):
        self.dataset = datasets['3dlarge']


    def testSearchlight(self):
        # compute N-1 cross-validation for each sphere
        transerror = TransferError(sample_clf_lin)
        cv = CrossValidatedTransferError(
                transerror,
                NFoldSplitter(cvtype=1))
        # contruct radius 1 searchlight
        sl = Searchlight(cv, radius=1.0, transformer=N.array,
                         enable_states=['spheresizes'])

        # run searchlight
        results = sl(self.dataset)

        # check for correct number of spheres
        self.failUnless(len(results) == 106)

        # check for chance-level performance across all spheres
        self.failUnless(0.4 < results.mean() < 0.6)

        # check resonable sphere sizes
        self.failUnless(len(sl.spheresizes) == 106)
        self.failUnless(max(sl.spheresizes) == 7)
        self.failUnless(min(sl.spheresizes) == 4)

        # check base-class state
        self.failUnlessEqual(len(sl.raw_results), 106)


    def testPartialSearchlightWithFullReport(self):
        # compute N-1 cross-validation for each sphere
        transerror = TransferError(sample_clf_lin)
        cv = CrossValidatedTransferError(
                transerror,
                NFoldSplitter(cvtype=1),
                combiner=N.array)
        # contruct radius 1 searchlight
        sl = Searchlight(cv, radius=1.0, transformer=N.array,
                         center_ids=[3,50])

        # run searchlight
        results = sl(self.dataset)

        # only two spheres but error for all CV-folds
        self.failUnlessEqual(results.shape, (2, len(self.dataset.uniquechunks)))


    def testChiSquareSearchlight(self):
        # only do partial to save time
        if not externals.exists('scipy'):
            return

        from mvpa.misc.stats import chisquare

        transerror = TransferError(sample_clf_lin)
        cv = CrossValidatedTransferError(
                transerror,
                NFoldSplitter(cvtype=1),
                enable_states=['confusion'])


        def getconfusion(data):
            cv(data)
            return chisquare(cv.confusion.matrix)[0]

        # contruct radius 1 searchlight
        sl = Searchlight(getconfusion, radius=1.0,
                         center_ids=[3,50])

        # run searchlight
        results = sl(self.dataset)

        self.failUnless(len(results) == 2)



def suite():
    return unittest.makeSuite(SearchlightTests)


if __name__ == '__main__':
    import runner
<|MERGE_RESOLUTION|>--- conflicted
+++ resolved
@@ -8,10 +8,7 @@
 ### ### ### ### ### ### ### ### ### ### ### ### ### ### ### ### ### ### ### ##
 """Unit tests for PyMVPA searchlight algorithm"""
 
-<<<<<<< HEAD
-=======
 from mvpa.base import externals
->>>>>>> 1b867563
 from mvpa.datasets.masked import MaskedDataset
 from mvpa.measures.searchlight import Searchlight
 from mvpa.datasets.splitter import NFoldSplitter
