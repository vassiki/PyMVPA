PROFILE_FILE=$(CURDIR)/$(BUILDDIR)/main.pstats
COVERAGE_REPORT=$(CURDIR)/$(BUILDDIR)/coverage
BUILDDIR=$(CURDIR)/build
BUILD3DIR=$(CURDIR)/build/py3k
HTML_DIR=$(BUILDDIR)/html
DOC_DIR=$(CURDIR)/doc
TUT_DIR=$(CURDIR)/datadb/tutorial_data/tutorial_data
DOCSRC_DIR=$(DOC_DIR)/source
DOCBUILD_DIR=$(BUILDDIR)/doc
NOTEBOOKBUILD_DIR=$(HTML_DIR)/notebooks
MAN_DIR=$(BUILDDIR)/man
APIDOC_DIR=$(HTML_DIR)/api
PDF_DIR=$(BUILDDIR)/pdf
LATEX_DIR=$(BUILDDIR)/latex
WWW_DIR=$(BUILDDIR)/website
SWARM_DIR=$(BUILDDIR)/swarm
WWW_UPLOAD_URI=www.pymvpa.org:/home/www/www.pymvpa.org/pymvpa
WWW_UPLOAD_URI_DEV=dev.pymvpa.org:/home/www/dev.pymvpa.org/pymvpa
DATA_UPLOAD_URI=data.pymvpa.org:/home/www/data.pymvpa.org/www/datasets
DATA_URI=data.pymvpa.org::datadb
SWARMTOOL_DIR=tools/codeswarm
SWARMTOOL_DIRFULL=$(CURDIR)/$(SWARMTOOL_DIR)
RSYNC_OPTS=-az -H --no-perms --no-owner --verbose --progress --no-g --exclude prev/
RSYNC_OPTS_UP=-rzlhv --delete
# -p --chmod=Dg+s,g+rw,o+rX

#
# The Python executable to be used
#
PYTHON = python
PYTHON3 = python3

# Setup local PYTHONPATH depending on the version of provided $(PYTHON)
PYVER = $(shell $(PYTHON) -c 'import sys; print(sys.version_info[0])')
ifeq ($(PYVER),2)
 # just use the local sources and run tests 'in source'
 TEST_DIR = .
 LPYTHONPATH = .:$(PYTHONPATH)
else
 # for 3 (and hopefully not above ;) ) -- corresponding build/
 # since sources go through 2to3 conversion
 TEST_DIR = $(BUILD3DIR)
 LPYTHONPATH = $(BUILD3DIR):$(PYTHONPATH)
endif

# Assure non-interactive Matplotlib and provide local paths helper
MPLPYTHONPATH = PYTHONPATH=.:$(LPYTHONPATH) MVPA_MATPLOTLIB_BACKEND=agg
MPLPYTHON = $(MPLPYTHONPATH) $(PYTHON)
MPLPYTHON3 = $(MPLPYTHONPATH) $(PYTHON3)

NOSETESTS = $(PYTHON) $(shell which nosetests)

#
# Helpers for version handling.
# Note: can't be ':='-ed since location of invocation might vary
DEBCHANGELOG_VERSION = $(shell dpkg-parsechangelog | egrep ^Version | cut -d ' ' -f 2,2 | cut -d '-' -f 1,1)
SETUPPY_VERSION = $(shell $(PYTHON) setup.py -V)

#
# Automatic development version
#
#yields: LastTagName_CommitsSinceThat_AbbrvHash
DEV_VERSION := $(shell git describe --abbrev=4 HEAD |sed -e 's/-/+/g' |cut -d '/' -f 2,2)

# By default we are releasing with setup.py version
RELEASE_VERSION ?= $(SETUPPY_VERSION)
RELEASE_CODE ?=

# Conditional depends regulated from outside
#
ifdef PYMVPA_NO_3RD
	build_depends :=
else
	build_depends :=
endif

#
# Details on the Python/system
#

PYVER := $(shell $(PYTHON) -V 2>&1 | cut -d ' ' -f 2,2 | cut -d '.' -f 1,2)

#
# Little helpers
#

mkdir-%:
	if [ ! -d $($*) ]; then mkdir -p $($*); fi


#
# Building
#

all: build

# build included 3rd party pieces (if present)
3rd: 3rd-stamp
3rd-stamp:
	find 3rd -mindepth 1 -maxdepth 1  -type d | \
	 while read d; do \
	  [ -f "$$d/Makefile" ] && $(MAKE) -C "$$d" || :; \
     done
	touch $@


debian-build:
# reuse is better than duplication (yoh)
	debian/rules build


build: build-stamp
build-stamp: $(build_depends)
	$(PYTHON) setup.py config --noisy
	$(PYTHON) setup.py build_ext --inplace
	touch $@

build3: build3-stamp
build3-stamp: $(build_depends)
	$(PYTHON3) setup.py config --noisy
	$(PYTHON3) setup.py build_ext --inplace
	touch $@

#
# Cleaning
#

# this target is used to clean things for a fresh build
clean:
	@echo "I: Performing clean operation"
# clean 3rd party pieces
	find 3rd -mindepth 1 -maxdepth 1  -type d | \
	 while read d; do \
	  [ -f "$$d/Makefile" ] && $(MAKE) -C "$$d" clean || : ; \
     done
# clean tools
	$(MAKE) -C tools clean
# clean pics
	$(MAKE) -C doc/pics clean
# clean docs
	$(MAKE) -C doc clean
	-@rm -f $(DOCSRC_DIR)/examples/*.rst
# clean all bits and pieces
	-@rm -f MANIFEST
	-@rm -f mvpa2/clfs/lib*/*.so \
		mvpa2/clfs/lib*/*.dylib \
		mvpa2/clfs/lib*/*_wrap.* \
		mvpa2/clfs/lib*/*c.py \
		mvpa2/tests/*.{prof,pstats,kcache}
	@find . -name '*.py[co]' \
		 -o -name '*,cover' \
		 -o -name '.coverage' \
		 -o -name 'iterate.dat' \
		 -o -iname '*~' \
		 -o -iname '*.kcache' \
		 -o -iname '*.gch' \
		 -o -iname '*_flymake.*' \
		 -o -iname '#*#' | xargs -L 10 rm -f
	-@rm -rf build
	-@rm -rf dist *report __pycache__
	-@rm -f *-stamp *_report.pdf *_report.log pymvpa2.cfg

# this target should put the source tree into shape for building the source
# distribution
distclean: clean
# if we are on debian system - we might have left-overs from build
	-@$(MAKE) debian-clean
	-@rm -rf tools/codeswarm



debian-clean:
# remove stamps for builds since state is not really built any longer
	-fakeroot debian/rules clean


#
# Documentation
#

doc: website manpages

pics:
	$(MAKE) -C doc/pics

manpages: mkdir-MAN_DIR
	@echo "I: Creating manpages"
	PYTHONPATH=$(LPYTHONPATH) help2man -N -n 'preprocess fMRI data for PyMVPA' \
		bin/pymvpa2-prep-fmri > $(MAN_DIR)/pymvpa2-prep-fmri.1
	PYTHONPATH=$(LPYTHONPATH) help2man -N -n 'query stereotaxic atlases' \
		bin/pymvpa2-atlaslabeler > $(MAN_DIR)/pymvpa2-atlaslabeler.1
	PYTHONPATH=$(LPYTHONPATH) help2man -N -n 'start a PyMVPA tutorial session' \
		bin/pymvpa2-tutorial > $(MAN_DIR)/pymvpa2-tutorial.1
<<<<<<< HEAD
	PYTHONPATH=$(LPYTHONPATH) help2man --no-discard-stderr \
		--help-option="--help-np" -N -n "command line interface for PyMVPA" \
			bin/pymvpa2 > $(MAN_DIR)/pymvpa2.1
	for cmd in $$(grep import < mvpa2/cmdline/__init__.py | cut -d _ -f 2-); do \
		summary="$$(grep 'man: -*-' < mvpa2/cmdline/cmd_$${cmd}.py | cut -d '%' -f 2-)"; \
		PYTHONPATH=$(LPYTHONPATH) help2man --no-discard-stderr \
			--help-option="--help-np" -N -n "$$summary" \
				"bin/pymvpa2 $${cmd}" > $(MAN_DIR)/pymvpa2-$${cmd}.1 ; \
	done
=======
	PYTHONPATH=$(LPYTHONPATH) help2man --no-discard-stderr -N -n \
			'preprocess FreeSurfer surfaces for AFNI/SUMA' \
			bin/pymvpa2-prep-afni-surf > $(MAN_DIR)/pymvpa2-prep-afni-surf.1

>>>>>>> fb04ebbd

references:
	@echo "I: Generating references"
	tools/bib2rst_ref.py

# Since mpl doesn't take env variables
mpl-stamp: build
	echo "backend : Agg" >| $(CURDIR)/build/matplotlibrc
	touch $@

htmldoc: examples2rst build pics mpl-stamp tutorial2notebooks
	@echo "I: Creating an HTML version of documentation"
	cd $(DOC_DIR) && MVPA_EXTERNALS_RAISE_EXCEPTION=off \
		PYTHONPATH=$(CURDIR):$(PYTHONPATH) \
		MPLCONFIGDIR=$(CURDIR)/build HOME=$(CURDIR)/build \
		$(MAKE) html BUILDDIR=$(BUILDDIR) SPHINXOPTS="$(SPHINXOPTS)"
	cd $(HTML_DIR)/generated && ln -sf ../_static
	cd $(HTML_DIR)/examples && ln -sf ../_static
	cd $(HTML_DIR)/workshops && ln -sf ../_static
	cd $(HTML_DIR)/datadb && ln -sf ../_static
	cp $(DOCSRC_DIR)/pics/history_splash.png $(HTML_DIR)/_images/

pdfdoc: examples2rst build pics pdfdoc-stamp
pdfdoc-stamp: mpl-stamp
	@echo "I: Creating a PDF version of documentation"
	cd $(DOC_DIR) && MVPA_EXTERNALS_RAISE_EXCEPTION=off \
		PYTHONPATH=$(CURDIR):$(PYTHONPATH) \
		MPLCONFIGDIR=$(CURDIR)/build HOME=$(CURDIR)/build \
		$(MAKE) latex BUILDDIR=$(BUILDDIR) SPHINXOPTS="$(SPHINXOPTS)"
	cd $(LATEX_DIR) && $(MAKE) all-pdf
	touch $@

# Create a handy .pdf of the manual to be printed as a book
handbook: pdfdoc
	@echo "I: Creating a handbook of the manual"
	cd tools && $(MAKE) pdfbook
	build/tools/pdfbook -2 \
	 $(LATEX_DIR)/PyMVPA-Manual.pdf $(LATEX_DIR)/PyMVPA-Manual-Handbook.pdf

examples2rst: examples2rst-stamp
examples2rst-stamp: mkdir-DOCBUILD_DIR
	tools/ex2rst \
		--project PyMVPA \
		--outdir $(DOCSRC_DIR)/examples \
		--exclude doc/examples/searchlight_app.py \
		doc/examples
	touch $@

tutorial2notebooks: tutorial2notebooks-stamp
tutorial2notebooks-stamp:
	mkdir -p $(NOTEBOOKBUILD_DIR)
	tools/rst2ipnbpy \
		--baseurl http://pymvpa.org \
		--apiref_baseurl http://pymvpa.org/generated \
		--glossary_baseurl http://pymvpa.org/glossary.html \
		--outdir $(NOTEBOOKBUILD_DIR) \
		--exclude doc/source/tutorial_prerequisites.rst \
		--verbose \
		doc/source/tutorial_*.rst
	touch $@

apidoc: apidoc-stamp
apidoc-stamp: build
# Disabled profiling for now, it consumes huge amounts of memory, so I doubt
# that all buildds can do it. In theory it would only be done on a single
# developer machine, because it is only necessary for the arch-all package,
# but e.g. dpkg-buildpackage runs the indep target anyway -- not sure about
# the buildds, though.
#apidoc-stamp: profile
	@echo "I: Creating an API documentation with epydoc"
	mkdir -p $(HTML_DIR)/api
	LC_ALL=C MVPA_EPYDOC_WARNINGS=once tools/epydoc --config doc/api/epydoc.conf
	touch $@

# this takes some minutes !!
# TODO: adjust for py3 compatibility
profile: build mvpa2/tests/__init__.py
	@echo "I: Profiling unittests"
	@PYTHONPATH=$(LPYTHONPATH) tools/profile -K  -O $(PROFILE_FILE) mvpa2/tests/__init__.py


#
# Website
#

website: website-stamp
website-stamp: mkdir-WWW_DIR htmldoc pdfdoc
	cp -r $(HTML_DIR)/* $(WWW_DIR)
	cp $(LATEX_DIR)/PyMVPA-*.pdf $(WWW_DIR)
	tools/sitemap.sh > $(WWW_DIR)/sitemap.xml
# main icon of the website
	cp $(DOCSRC_DIR)/pics/favicon.png $(WWW_DIR)/_images/
# for those who do not care about <link> and just trying to download it
	cp $(DOCSRC_DIR)/pics/favicon.png $(WWW_DIR)/favicon.ico
# provide robots.txt to minimize unnecessary traffic
	cp $(DOCSRC_DIR)/_static/robots.txt $(WWW_DIR)/
# provide promised pylintrc
	mkdir -p $(WWW_DIR)/misc && cp $(DOC_DIR)/misc/pylintrc $(WWW_DIR)/misc
	touch $@

upload-website:
	$(MAKE) website SPHINXOPTS='-D html_theme=pymvpa_online'
	rsync $(RSYNC_OPTS_UP) $(WWW_DIR)/* $(WWW_UPLOAD_URI)/
	git update-ref refs/heads/website-updates/www HEAD

upload-htmldoc:
	$(MAKE) htmldoc SPHINXOPTS='-D html_theme=pymvpa_online'
	chmod a+rX -R $(HTML_DIR)
	rsync $(RSYNC_OPTS_UP) $(HTML_DIR)/* $(WWW_UPLOAD_URI)/
	git update-ref refs/heads/website-updates/www-html HEAD

upload-website-dev:
	sed -i -e "s,http://disqus.com/forums/pymvpa/,http://disqus.com/forums/pymvpa-dev/,g" \
		-e "s,^<!-- HEADNOTES -->,<!-- HEADNOTES --><div class='admonition note'>This content refers to an unreleased development version of PyMVPA</div>,g" \
		doc/source/_themes/pymvpa_online/page.html
	$(MAKE) website SPHINXOPTS='-D html_theme=pymvpa_online'
	sed -i -e "s,http://disqus.com/forums/pymvpa-dev/,http://disqus.com/forums/pymvpa/,g" \
		-e "s,^<!-- HEADNOTES -->.*$$,<!-- HEADNOTES -->,g" \
		doc/source/_themes/pymvpa_online/page.html
	sed -i -e "s,www.pymvpa.org,dev.pymvpa.org,g" $(WWW_DIR)/sitemap.xml
	chmod a+rX -R $(WWW_DIR)
	rsync $(RSYNC_OPTS_UP) $(WWW_DIR)/* $(WWW_UPLOAD_URI_DEV)/

upload-htmldoc-dev:
	grep -q pymvpa-dev doc/source/_themes/pymvpa_online/page.html || \
	 sed -i -e "s,http://disqus.com/forums/pymvpa/,http://disqus.com/forums/pymvpa-dev/,g" \
		-e "s,^<!-- HEADNOTES -->,<!-- HEADNOTES --><div class='admonition note'>This content refers to an unreleased development version of PyMVPA</div>,g" \
		doc/source/_themes/pymvpa_online/page.html
	$(MAKE) htmldoc SPHINXOPTS='-D html_theme=pymvpa_online'
	sed -i -e "s,http://disqus.com/forums/pymvpa-dev/,http://disqus.com/forums/pymvpa/,g" \
		-e "s,^<!-- HEADNOTES -->.*$$,<!-- HEADNOTES -->,g" \
		doc/source/_themes/pymvpa_online/page.html
	rsync $(RSYNC_OPTS_UP) $(HTML_DIR)/* $(WWW_UPLOAD_URI_DEV)/


# upload plain .rst files as descriptions to data.pympa.org as descriptions of
# each dataset
upload-datadb-descriptions:
	for ds in doc/source/datadb/*; do \
		ds=$$(basename $${ds}); ds=$${ds%*.rst}; \
		scp doc/source/datadb/$${ds}.rst $(DATA_UPLOAD_URI)/$${ds}/README.rst; \
	done

#
# Tests (unittests, docs, examples)
#

ut-%: build
	@cd $(TEST_DIR) && PYTHONPATH=$(LPYTHONPATH) $(NOSETESTS) --nocapture mvpa2/tests/test_$*.py

unittest: build
	@echo "I: Running unittests (without optimization nor debug output)"
	@cd $(TEST_DIR) && $(MPLPYTHON) mvpa2/tests/__init__.py


# test if PyMVPA is working if optional externals are missing
unittest-badexternals: build
	@echo "I: Running unittests under assumption of missing optional externals."
	@cd $(TEST_DIR) && PYTHONPATH=mvpa2/tests/badexternals:$(LPYTHONPATH) \
		MVPA_MATPLOTLIB_BACKEND=agg \
		$(PYTHON) mvpa2/tests/__init__.py 2>&1 \
		| grep -v -e 'WARNING: Known dependency' -e 'Please note: w' \
		          -e 'WARNING:.*SMLR.* implementation'

# only non-labile tests
unittest-nonlabile: build
	@echo "I: Running only non labile unittests. None of them should ever fail."
	@cd $(TEST_DIR) && MVPA_TESTS_LABILE=no \
		$(MPLPYTHON) mvpa2/tests/__init__.py

unittest-py3: build3
	@echo "I: Running py3-compatible unittests. None of them should ever fail."
	-@rm -f build3-stamp	# evil Tiziano! ;)
	@cd $(BUILD3DIR) && MVPA_TESTS_LABILE=no MVPA_TESTS_QUICK=yes \
		MVPA_TESTS_LOWMEM=yes $(MPLPYTHON3) mvpa2/tests/__init__.py

unittest-py3warn: build
	@echo "I: Running unittests with py3 warnings. None of them should ever fail."
	@MVPA_TESTS_LABILE=no MVPA_TESTS_QUICK=yes \
		MVPA_TESTS_LOWMEM=yes $(MPLPYTHON) -3 mvpa2/tests/__init__.py


# test if no errors would result if we force enabling of all ca
unittest-ca: build
	@echo "I: Running unittests with all ca enabled."
	@cd $(TEST_DIR) && MVPA_DEBUG=ENFORCE_CA_ENABLED \
		$(MPLPYTHON) mvpa2/tests/__init__.py

# Run unittests with optimization on -- helps to catch unconditional
# debug calls
unittest-optimization: build
	@echo "I: Running unittests with $(PYTHON) -O."
	@cd $(TEST_DIR) && $(MPLPYTHON) -O mvpa2/tests/__init__.py

# Run unittests with all debug ids and some metrics (crossplatform ones) on.
#   That does:
#     additional checking,
#     debug() calls validation, etc
# Need to use /bin/bash due to use of PIPESTATUS
unittest-debug: SHELL=/bin/bash
unittest-debug: build
	@echo "I: Running unittests with debug output. No progress output."
	@cd $(TEST_DIR) && MVPA_DEBUG=.* MVPA_DEBUG_METRICS=ALL \
		$(MPLPYTHON) mvpa2/tests/__init__.py 2>&1 \
		|  sed -n -e '/^[=-]\{60,\}$$/,$$p'; \
		exit $${PIPESTATUS[0]}	# reaquire status of 1st command, works only in bash!


# Run all unittests
#  Run with 'make -k' if you like to sweep through all of them, so
#  failure in one of them does not stop the full sweep
unittests: unittest-nonlabile unittest unittest-badexternals \
           unittest-optimization unittest-ca unittest-debug

te-%: build
	@echo -n "I: Testing example $*: "
	@[ -z "$$MVPA_TESTS_LOGDIR" ]  \
	&& logfile=temp-$@.log   \
	|| { mkdir -p $$MVPA_TESTS_LOGDIR; logfile=$$MVPA_TESTS_LOGDIR/$@.log; }; \
	MVPA_EXAMPLES_INTERACTIVE=no \
	 $(MPLPYTHONPATH) /usr/bin/time $(PYTHON) doc/examples/$*.py >| $$logfile 2>&1 \
	 && { echo "passed";  ex=0; } \
	 || { echo "failed:"; ex=1; cat $$logfile; }; \
    [ -z "$$MVPA_TESTS_LOGDIR" ] && rm -f $$logfile || : ; \
	exit $$ex

testexamples: te-svdclf te-smlr te-sensanas te-pylab_2d \
              te-curvefitting te-projections te-kerneldemo \
              te-erp_plot te-match_distribution te-permutation_test \
              te-searchlight_minimal te-smlr te-start_easy te-topo_plot \
              te-gpr te-gpr_model_selection0 te-mri_plot te-searchlight \
              te-clfs_examples

testdocstrings: dt-mvpa

dt-%: build
	@echo "I: Doctesting $*"
	@PYTHONPATH=$(LPYTHONPATH) \
		MVPA_MATPLOTLIB_BACKEND=agg \
		MVPA_EXTERNALS_RAISE_EXCEPTION=off \
		MVPA_DATADB_ROOT=datadb \
		MVPA_WARNINGS_SUPPRESS=1 \
		$(NOSETESTS) --with-doctest \
			$(shell git grep -l __docformat__ | grep '^mvpa' \
				| grep -v filter.py | grep -v channel.py | grep "$*")

tm-%: build
	@PYTHONPATH=.:$(CURDIR)/doc/examples:$(PYTHONPATH) \
		MVPA_MATPLOTLIB_BACKEND=agg \
		MVPA_LOCATION_TUTORIAL_DATA=$(TUT_DIR) \
		MVPA_DATADB_ROOT=datadb \
		MVPA_WARNINGS_SUPPRESS=1 \
		$(NOSETESTS) --with-doctest --doctest-extension .rst \
	                 --doctest-tests doc/source/$*.rst

testmanual: build testdocstrings
	@echo "I: Testing code samples found in documentation"
	@PYTHONPATH=$(LPYTHONPATH) \
		MVPA_MATPLOTLIB_BACKEND=agg \
		MVPA_LOCATION_TUTORIAL_DATA=$(TUT_DIR) \
		MVPA_DATADB_ROOT=datadb \
		MVPA_WARNINGS_SUPPRESS=1 \
		$(NOSETESTS) -v --with-doctest --doctest-extension .rst \
		             --doctest-tests doc/source

testtutorial-%: build
	@echo "I: Testing code samples found in tutorial part $*"
	@PYTHONPATH=$(LPYTHONPATH) \
		MVPA_MATPLOTLIB_BACKEND=agg \
		MVPA_LOCATION_TUTORIAL_DATA=$(TUT_DIR) \
		MVPA_WARNINGS_SUPPRESS=1 \
		$(NOSETESTS) --with-doctest --doctest-extension .rst \
		             --doctest-tests doc/source/tutorial_$**.rst

# Test either all # alt references in tutorials are correct
# Just outputs filenames found missing -- doesn't fail the rule
TUTORIAL_RESDIR=tutorial_data/results
testtutorials-alt:
	@grep '# *alt' doc/source/tutorial*rst | \
	 sed -e "s/.*'\(.*\)'.*/\1/g" | \
	 while read f; do \
	  fs="$$(/bin/ls $(TUT_DIR)/results/$$f.* 2>/dev/null)"; \
	  [ -z "$$fs" ] && echo "$$f missing" || :; \
	 done

testdatadb: build
	@echo "I: Testing code samples on the dataset DB website"
	@PYTHONPATH=$(LPYTHONPATH) \
		MVPA_MATPLOTLIB_BACKEND=agg \
		MVPA_DATADB_ROOT=datadb \
		MVPA_WARNINGS_SUPPRESS=1 \
		$(NOSETESTS) --with-doctest --doctest-extension .rst \
		             --doctest-tests doc/source/datadb/*.rst

# Check if everything (with few exclusions) is imported in unitests is
# known to the mvpa2.suite()
# XXX remove \|spam whenever clfs.spam gets available
testsuite:
	@echo "I: Running full testsuite"
	@tfile=`mktemp -u testsuiteXXXXXXX`; \
	 git grep -h '^\W*from mvpa2.*import' mvpa2/tests | \
	 grep -v '^\W*#' | \
	 sed -e 's/^.*from *\(mvpa[^ ]*\) im.*/from \1 import/g' | \
	 sort | uniq | \
	 grep -v -e 'mvpa.\.base\.dochelpers' \
			 -e 'mvpa.\.\(tests\|testing\|sandbox\|support\)' \
			 -e 'mvpa.\.misc\.args' \
			 -e 'mvpa.\.clfs\.\(libsvmc\|sg\|spam\)' \
	| while read i; do \
	 grep -q "^ *$$i" mvpa2/suite.py || \
	 { echo "E: '$$i' is missing from mvpa2.suite()"; touch "$$tfile"; }; \
	 done; \
	 [ -f "$$tfile" ] && { rm -f "$$tfile"; exit 1; } || :

# Check if links to api/ within documentation are broken.
testapiref:
	@echo "I: epydoc support is depricated -- so, nothing to test"
# testapiref: apidoc
# 	@for tf in doc/*.rst; do \
# 	 out=$$(for f in `grep api/mvpa $$tf | sed -e 's|.*\(api/mvpa2.*html\).*|\1|g' `; do \
# 	  ff=build/html/$$f; [ ! -f $$ff ] && echo "E: $$f missing!"; done; ); \
# 	 [ "x$$out" == "x" ] || echo -e "$$tf:\n$$out"; done

# Check if there is no WARNINGs from sphinx
testsphinx: htmldoc
	{ grep -A1 system-message build/html/*html build/html/*/*html && exit 1 || exit 0 ; }

# Check if stored cfg after whole suite is imported is safe to be
# reloaded
testcfg: build
	@echo "I: Running test to check that stored configuration is acceptable."
	-@rm -f pymvpa2.cfg
	@PYTHONPATH=$(LPYTHONPATH)	$(PYTHON) -c 'from mvpa2.suite import *; cfg.save("pymvpa2.cfg");'
	@PYTHONPATH=$(LPYTHONPATH)	$(PYTHON) -c 'from mvpa2.suite import *;'
	@echo "+I: Run non-labile testing to verify safety of stored configuration"
	@cd $(TEST_DIR) && PYTHONPATH=$(LPYTHONPATH) MVPA_TESTS_LABILE=no $(PYTHON) mvpa2/tests/__init__.py
	@echo "+I: Check all known dependencies and store them"
	@PYTHONPATH=$(LPYTHONPATH)	$(PYTHON) -c \
	  'from mvpa2.suite import *; mvpa2.base.externals.check_all_dependencies(force=False); cfg.save("pymvpa2.cfg");'
	@echo "+I: Run non-labile testing to verify safety of stored configuration"
	@cd $(TEST_DIR) && PYTHONPATH=$(LPYTHONPATH) MVPA_TESTS_LABILE=no $(PYTHON) mvpa2/tests/__init__.py
	-@rm -f pymvpa2.cfg

testourcfg: build
	@echo "+I: Run non-labile testing to verify safety of shipped configuration"
	@cd $(TEST_DIR) && PYTHONPATH=$(LPYTHONPATH) MVPACONFIG=doc/examples/pymvpa2.cfg MVPA_TESTS_LABILE=no $(PYTHON) mvpa2/tests/__init__.py

test-prep-fmri:
	@echo "+I: Smoke test the functionality of the pymvpa2-prep-fmri script"
	@td=`(mktemp -d)`; trap "rm -rf $$td" exit; \
	ln -s $(CURDIR)/mvpa2/data/example4d.nii.gz $$td/; \
	cd $$td; \
	PYTHONPATH=$(CURDIR):$(PYTHONPATH) \
		MVPA_MATPLOTLIB_BACKEND=agg \
		$(CURDIR)/bin/pymvpa2-prep-fmri -p -e first -s T -b '-f 0.4' example4d.nii.gz; \
	[ -e $$td/T ] \
	&& [ -e $$td/T/func_mc.pdf ] \
	&& [ -e $$td/T/func_mc.nii.gz ] \
	&& head -1 $$td/T/func_mc.par | grep -q '0  0  0' \


test: unittests testmanual testsuite testexamples testcfg testourcfg

# Target to be called after some major refactoring
# It skips some flavors of unittests
testrefactor: unittest testmanual testsuite testexamples

coverage: $(COVERAGE_REPORT)
$(COVERAGE_REPORT): build
	@echo "I: Generating coverage data and report. Takes awhile. No progress output."
	@cd $(TEST_DIR) && { \
	  export PYTHONPATH=$(LPYTHONPATH) MVPA_DEBUG=.* MVPA_DEBUG_METRICS=ALL; \
	  python-coverage -x mvpa2/tests/__init__.py >/dev/null 2>&1; \
	  python-coverage -r -i -o /usr,/var >| $(COVERAGE_REPORT); \
	  grep -v '100%$$' $(COVERAGE_REPORT); \
	  python-coverage -a -i -o /usr,/var ; }


#
# Sources
#

pylint:
	pylint -e --rcfile doc/misc/pylintrc mvpa

#
# Generate new source distribution
# (not to be run by users, depends on debian environment)

# Check either everything was committed
check-nodirty:
	# Need to run in clean tree. If fails: commit or clean first
	[ "x$$(git diff)" = "x" ]
# || $(error "")

check-debian:
	# Need to run in a Debian packaging branch
	[ -d debian ]

check-debian-version: check-debian
	# Does debian version correspond to setup.py version?
	[ "$(DEBCHANGELOG_VERSION)" = "$(SETUPPY_VERSION)" ]

embed-dev-version: check-nodirty
	# change upstream version
	sed -i -e "s/$(SETUPPY_VERSION)/$(DEV_VERSION)/g" setup.py mvpa2/__init__.py
	# change package name
	sed -i -e "s/= 'pymvpa',/= 'pymvpa-snapshot',/g" setup.py

deb-dev-autochangelog: check-debian
	# removed -snapshot from pkg name for now
	$(MAKE) check-debian-version || \
		dch --newversion $(DEV_VERSION)-1 --package pymvpa-snapshot \
		 --allow-lower-version "PyMVPA development snapshot."

deb-mergedev:
	git merge --no-commit origin/dist/debian/dev

orig-src:
	git archive --format=tar --prefix=pymvpa-$(SETUPPY_VERSION)/ HEAD | \
		gzip -9 > pymvpa_$(SETUPPY_VERSION).orig.tar.gz

devel-src: check-nodirty
	-rm -rf dist
	git clone -l . dist/pymvpa-snapshot
	#RELEASE_CODE=-snapshot
	RELEASE_VERSION=$(DEV_VERSION) \
	  $(MAKE) -C dist/pymvpa-snapshot -f ../../Makefile embed-dev-version orig-src
	mv dist/*tar.gz ..
	rm -rf dist

devel-dsc: check-nodirty
	-rm -rf dist
	git clone -l . dist/pymvpa-snapshot
	#RELEASE_CODE=-snapshot
	RELEASE_VERSION=$(DEV_VERSION) \
	  $(MAKE) -C dist/pymvpa-snapshot -f ../../Makefile embed-dev-version orig-src deb-mergedev deb-dev-autochangelog
	# create the dsc -- NOT using deb-src since it would clean the hell first
	cd dist && dpkg-source -i'\.(gbp.conf|git\.*)' -b pymvpa-snapshot
	mv dist/*.gz dist/*dsc ..
	rm -rf dist

# make Debian source package
# # DO NOT depend on orig-src here as it would generate a source tarball in a
# Debian branch and might miss patches!
deb-src: check-debian distclean
	cd .. && dpkg-source -i'\.(gbp.conf|git\.*)' -b $(CURDIR)


bdist_rpm: 3rd
	$(PYTHON) setup.py bdist_rpm \
	  --doc-files "doc data" \
	  --packager "PyMVPA Authors <pkg-exppsy-pymvpa@lists.alioth.debian.org>" \
	  --vendor "PyMVPA Authors <pkg-exppsy-pymvpa@lists.alioth.debian.org>"

# build MacOS installer -- depends on patched bdist_mpkg for Leopard
bdist_mpkg: 3rd
	$(PYTHON) tools/mpkg_wrapper.py setup.py build_ext
	$(PYTHON) tools/mpkg_wrapper.py setup.py install


#
# Data
#

fetch-data:
	echo "I: fetching data from datadb"
	[ -e datadb ] || mkdir -p datadb
	rsync $(RSYNC_OPTS) $(DATA_URI)/tutorial_data $(DATA_URI)/mnist \
		$(DATA_URI)/face_inversion_demo \
	      	$(DATA_URI)/hyperalignment_tutorial_data \
                $(DATA_URI)/haxby2001 \
		datadb/ 
	@for ds in datadb/*; do \
		echo " I: looking at $$ds"; \
		cd $(CURDIR)/$${ds} && \
		md5sum -c MD5SUMS && \
		tbs="$$(/bin/ls *.tar.gz 2>/dev/null)" && \
		[ ! -z "$$tbs" ] && \
		for tb in $${tbs}; do \
		 fn=$${tb%.tar.gz}; dn=$${fn%-*}; \
		 [ ! -d $$dn ] && tar xzf $$tb || : ;\
		done; \
	done

# Various other data which might be sensitive and not distribu
fetch-data-nonfree: fetch-data-nonfree-stamp
fetch-data-nonfree-stamp:
	@mkdir -p temp
# clean up previous location to make sure we don't have it
	@rm -f data/nonfree/audio/Peter_Nalitch-Guitar.mp3
# remove directories which should be bogus now
	@rmdir data/nonfree/audio data/nonfree 2>/dev/null || :
	rsync $(RSYNC_OPTS) dev.pymvpa.org:/home/data/nonfree temp/ && touch $@


#
# Various sugarings (e.g. swarm)
#

AUDIO_TRACK=temp/nonfree/audio/Peter_Nalitch-Guitar.mp3

# With permission of the author, we can use Gitar for our visual history
$(AUDIO_TRACK): fetch-data-nonfree

# Nice visual git log
# Requires: sun-java5-jdk, ffmpeg, ant
codeswarm: $(SWARM_DIR)/pymvpa-codeswarm.flv
$(SWARM_DIR)/frames: $(SWARMTOOL_DIR) $(SWARM_DIR)/git.xml
	@echo "I: Visualizing git history using codeswarm"
	@mkdir -p $(SWARM_DIR)/frames
	cd $(SWARMTOOL_DIR) && ./run.sh ../../doc/misc/codeswarm.config

$(SWARM_DIR)/pymvpa-codeswarm.flv: $(SWARM_DIR)/frames $(AUDIO_TRACK)
	@echo "I: Generating codeswarm video"
	@cd $(SWARM_DIR) && \
     ffmpeg -r $$(echo "scale=2; $$(ls -1 frames/ |wc -l) / 154" | bc) -f image2 \
      -i frames/code_swarm-%05d.png -r 15 -b 250k \
      -i ../../$(AUDIO_TRACK) -ar 22050 -ab 128k -acodec libmp3lame \
      -y -ac 2 pymvpa-codeswarm.flv

$(SWARM_DIR)/git.log: Makefile
	@echo "I: Dumping git log in codeswarm preferred format"
	@mkdir -p $(SWARM_DIR)
	@git log --name-status --all \
     --pretty=format:'%n------------------------------------------------------------------------%nr%h | %an | %ai (%aD) | x lines%nChanged paths:' | \
     perl -pe 's/Ingo .*d \|/Ingo Fruend |/' | \
     sed -e 's,Yaroslav.*Halchenko,Yaroslav O. Halchenko,g' \
         -e 's,gorlins,Scott,g' -e 's,Scott Gorlin,Scott,g' -e 's,Scott,Scott Gorlin,g' \
         -e 's,hanke,Michael Hanke,g' \
		 -e 's,swaroop,Swaroop Guntupalli,g' \
         -e 's,Per.*Sederberg,Per B. Sederberg,g' \
         -e 's,Neukom Institute,James M. Hughes,g' >| $@




$(SWARM_DIR)/git.xml: $(SWARMTOOL_DIR)/run.sh $(SWARM_DIR)/git.log
	@$(PYTHON) $(SWARMTOOL_DIR)/convert_logs/convert_logs.py \
	 -g $(SWARM_DIR)/git.log -o $(SWARM_DIR)/git.xml

$(SWARMTOOL_DIR)/run.sh:
	@echo "I: Checking out codeswarm tool source code"
	@svn checkout http://codeswarm.googlecode.com/svn/trunk/ $(SWARMTOOL_DIR)


upload-codeswarm: codeswarm
	rsync -rzhvp --delete --chmod=Dg+s,g+rw,o+r $(SWARM_DIR)/*.flv $(WWW_UPLOAD_URI)/files/


#
# Trailer
#

.PHONY: fetch-data deb-src orig-src pylint apidoc pdfdoc htmldoc doc manual \
        all profile website fetch-data-misc upload-website \
        test testsuite testmanual testapiref testexamples testrefactor \
        testcfg testourcfg \
        unittest unittest-debug unittest-optimization unittest-nonlabile \
        unittest-badexternals unittests \
        distclean debian-clean check-nodirty check-debian check-debian-version \
        handbook codeswarm upload-codeswarm coverage pics<|MERGE_RESOLUTION|>--- conflicted
+++ resolved
@@ -191,7 +191,9 @@
 		bin/pymvpa2-atlaslabeler > $(MAN_DIR)/pymvpa2-atlaslabeler.1
 	PYTHONPATH=$(LPYTHONPATH) help2man -N -n 'start a PyMVPA tutorial session' \
 		bin/pymvpa2-tutorial > $(MAN_DIR)/pymvpa2-tutorial.1
-<<<<<<< HEAD
+	PYTHONPATH=$(LPYTHONPATH) help2man --no-discard-stderr -N -n \
+			'preprocess FreeSurfer surfaces for AFNI/SUMA' \
+			bin/pymvpa2-prep-afni-surf > $(MAN_DIR)/pymvpa2-prep-afni-surf.1
 	PYTHONPATH=$(LPYTHONPATH) help2man --no-discard-stderr \
 		--help-option="--help-np" -N -n "command line interface for PyMVPA" \
 			bin/pymvpa2 > $(MAN_DIR)/pymvpa2.1
@@ -201,12 +203,6 @@
 			--help-option="--help-np" -N -n "$$summary" \
 				"bin/pymvpa2 $${cmd}" > $(MAN_DIR)/pymvpa2-$${cmd}.1 ; \
 	done
-=======
-	PYTHONPATH=$(LPYTHONPATH) help2man --no-discard-stderr -N -n \
-			'preprocess FreeSurfer surfaces for AFNI/SUMA' \
-			bin/pymvpa2-prep-afni-surf > $(MAN_DIR)/pymvpa2-prep-afni-surf.1
-
->>>>>>> fb04ebbd
 
 references:
 	@echo "I: Generating references"
