--- conflicted
+++ resolved
@@ -54,8 +54,6 @@
 
 pymvpa2 describe -i "$outdir"/bold.hdf5
 
-<<<<<<< HEAD
-=======
 #% One of the additional feature attributed was down-sampled and aligned
 #% brain parcelation of the Harvard-Oxford cortical atlas. The ``dump`` command
 #% can be used to extract any dataset component and convert it into a variety
@@ -72,7 +70,6 @@
 #% As with every processing step, the result is stored as a dataset in an HDF5
 #% file.
 
->>>>>>> ebaf135f
 pymvpa2 preproc --poly-detrend 0 \
                 --detrend-regrs mc_x mc_y mc_z mc_rot1 mc_rot2 mc_rot3 \
                 --filter-passband 0.005 0.067 \
@@ -124,7 +121,7 @@
 
 #% The ``searchlight`` command can be used to compute arbitrary metric in this
 #% fashion, but has built-in support for cross-validated classification analyses
-#% (``--paylab``).  Spherical ROI with a radius of 4 voxels (``--neighbors``) will
+#% (``--payload``).  Spherical ROI with a radius of 4 voxels (``--neighbors``) will
 #% be generated, centered on gray-matter voxels only (``--roi-attr``). The
 #% computation will be parallelized with up to two concurrent processes.
 
@@ -159,39 +156,34 @@
     -i "$outdir"/sl_faces_vs_houses_brain.hdf5 \
     -o "$outdir"/sl_faces_vs_houses_brain_NP.nii.gz
 
-<<<<<<< HEAD
-hoc_rois=( $(pymvpa2 exec -i "$outdir"/bold.hdf5 -e 'print(" ".join(map(str, dss[0].fa["hoc"].unique)))') )
-echo "Number of ROIs in the Harvard-Oxford cortial atlas: ${#hoc_rois[*]}"
-
-for roi in ${hoc_rois[*]}; do
-    echo -en " ROI $roi\t"
-=======
 #% An alternative to a searchlight with its often arbitrary ROI shapes and
 #% boundaries is an iterative ROI analysis -- cycling through a number of
 #% ROIs that are defined by localizers or an atlas. Here we perform the
 #% cross-validated classification analysis shown above on all areas defined
-#% in the Harvard-Oxford cortical atlas.
-
-for roi in $(seq 48); do
-    echo "Doing ROI $roi"
+#% in the Harvard-Oxford cortical atlas and present in our data.
+
+hoc_rois=( $(pymvpa2 exec -i "$outdir"/bold.hdf5 -e 'print(" ".join(map(str, dss[0].fa["hoc"].unique)))') )
+echo "ROIs of the Harvard-Oxford cortial atlas present in the data: ${hoc_rois[*]}"
+
+for roi in ${hoc_rois[*]}; do
+    echo -en " ROI $roi\t"
 
 #% Select corresponding voxels.
 
->>>>>>> ebaf135f
     pymvpa2 select --features-by-attr hoc eq $roi \
         -i "$outdir"/faceshouses_brain.hdf5 \
         -o "$outdir"/roi_tmp.hdf5
 
+#% Report number of voxels present in the given ROI.
+
     nfeatures=$(pymvpa2 exec -i "$outdir"/roi_tmp.hdf5 -e "print(dss[0].nfeatures)")
     resultds="${outdir}/xval_faces_vs_houses_inROI${roi}.hdf5"
 
-<<<<<<< HEAD
-    echo -en "$nfeatures features\taccuracy="
-=======
-#% And run the cross validation, printing only the overall accuracy
+    echo -en "$nfeatures voxels\taccuracy="
+
+#% And run the cross validation, finally printing the overall accuracy
 #% as a result on the console.
 
->>>>>>> ebaf135f
     pymvpa2 crossval \
         --learner "$clf" \
         --partitioner n-1 \
