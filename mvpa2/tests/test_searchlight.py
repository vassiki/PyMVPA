--- conflicted
+++ resolved
@@ -43,8 +43,21 @@
         # give the feature coord a more common name, matching the default of
         # the searchlight
         self.dataset.fa['voxel_indices'] = self.dataset.fa.myspace
-<<<<<<< HEAD
         self._tested_pprocess = False
+
+
+    # https://github.com/PyMVPA/PyMVPA/issues/67
+    # https://github.com/PyMVPA/PyMVPA/issues/69
+    def test_gnbsearchlight_doc(self):
+        # Test either we excluded nproc from the docstrings
+        ok_(not 'nproc' in GNBSearchlight.__init__.__doc__)
+        ok_(not 'nproc' in GNBSearchlight.__doc__)
+        ok_(not 'nproc' in sphere_gnbsearchlight.__doc__)
+        # but present elsewhere
+        ok_(    'nproc' in sphere_searchlight.__doc__)
+        ok_(    'nproc' in Searchlight.__init__.__doc__)
+
+
 
     #def _test_searchlights(self, ds, sls, roi_ids, result_all):
 
@@ -69,22 +82,6 @@
                  NFoldPartitioner(1)),
                 ]
                )
-=======
-
-    # https://github.com/PyMVPA/PyMVPA/issues/67
-    # https://github.com/PyMVPA/PyMVPA/issues/69
-    def test_gnbsearchlight_doc(self):
-        # Test either we excluded nproc from the docstrings
-        ok_(not 'nproc' in GNBSearchlight.__init__.__doc__)
-        ok_(not 'nproc' in GNBSearchlight.__doc__)
-        ok_(not 'nproc' in sphere_gnbsearchlight.__doc__)
-        # but present elsewhere
-        ok_(    'nproc' in sphere_searchlight.__doc__)
-        ok_(    'nproc' in Searchlight.__init__.__doc__)
-
-
-    @sweepargs(common_variance=(True, False))
->>>>>>> e8c83a19
     @sweepargs(do_roi=(False, True))
     @reseed_rng()
     def test_spatial_searchlight(self, lrn_sllrn_SL_partitioner, do_roi=False):
