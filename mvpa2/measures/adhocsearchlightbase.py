--- conflicted
+++ resolved
@@ -158,12 +158,8 @@
           efficient reuse on subsequent calls where dataset's feature
           attributes remain the same (e.g. during permutation testing)
         splitter : Splitter, optional
-<<<<<<< HEAD
-          splitter for train/test partitions, must return 2 partitions
-=======
           Which will be used to split partitioned datasets.  If None specified
           then standard one operating on partitions will be used
->>>>>>> 837f5220
         """
 
         # init base class first
@@ -369,10 +365,6 @@
         # indicies
         # XXX we could make it even more lightweight I guess...
         dataset_indicies = Dataset(np.arange(nsamples), sa=dataset.sa)
-<<<<<<< HEAD
-        splitter = self._splitter or Splitter(attr=generator.get_space())
-        partitions = list(generator.generate(dataset_indicies))
-=======
 
         splitter = Splitter(attr=generator.get_space(), attr_values=[1, 2]) \
             if self._splitter is None \
@@ -382,7 +374,6 @@
             if generator \
             else [dataset_indicies]
 
->>>>>>> 837f5220
         if __debug__:
             for p in partitions:
                 if not (np.all(p.sa[targets_sa_name].value == labels[p.samples[:,0]])):
