--- conflicted
+++ resolved
@@ -356,12 +356,8 @@
                              outside_node_margin=None,
                              results_backend=None,
                              tmp_prefix='tmpvoxsel',
-<<<<<<< HEAD
-                             output_modality='surface'):
-=======
                              output_modality='surface',
                              node_voxel_mapping='maximal'):
->>>>>>> 2a512187
     """
     Voxel selection wrapper for multiple center nodes on the surface
 
@@ -369,11 +365,8 @@
     XXX currently the last parameter 'output_modality' determines
     what kind of query engine is returned - is that bad?
 
-<<<<<<< HEAD
-=======
     XXX: have to decide whether to use minimal_voxel_mapping=True as default
 
->>>>>>> 2a512187
     Parameters
     ----------
     radius: int or float
@@ -441,13 +434,10 @@
         (trailing file path separator is not added automagically).
     output_modality: 'surface' or 'volume' (default: 'surface')
         Indicates whether the output is surface-based
-<<<<<<< HEAD
-=======
     node_voxel_mapping: 'minimal' or 'maximal'
         If 'minimal' then each voxel is associated with at most one node.
         If 'maximal' it is associated with as many nodes that contain the
         voxel (default: 'maximal')
->>>>>>> 2a512187
 
     Returns
     -------
@@ -481,10 +471,6 @@
                                 node_voxel_mapping=node_voxel_mapping)
 
 
-<<<<<<< HEAD
-
-=======
->>>>>>> 2a512187
     qe = modality2class[output_modality](voxsel, add_fa=add_fa)
 
     return qe