--- conflicted
+++ resolved
@@ -195,19 +195,6 @@
         ds : Dataset
           used to compute sensitivity maps and train a classifier
           to determine the transfer error
-<<<<<<< HEAD
-
-=======
-        testdataset : Dataset
-          used to test the trained classifier to determine the
-          transfer error
-
-        Returns a tuple of two new datasets with the feature subset of
-        `dataset` that had the lowest transfer error of all tested
-        sets until the stopping criterion was reached. The first
-        dataset is the feature subset of the training data and the
-        second the selection of the test dataset.
->>>>>>> a04a0a79
         """
         # get the initial split into train and test
         dataset, testdataset = self._get_traintest_ds(ds)
