--- conflicted
+++ resolved
@@ -175,15 +175,10 @@
 
                     # exit if resultant attributes do no match
                     uvalues_selected = np.unique(attr[mask])
-                    #if 'control' in uvalues:
-                    #    raise ValueError
-<<<<<<< HEAD
-                    if not (np.all(uvalues_selected == uvalues) and len(uvalues_selected)):
-=======
+                    
                     # use set() so we could compare results of different lengths as well
                     # and not worry about sorting etc
                     if not (set(uvalues_selected) == set(uvalues) and len(uvalues_selected)):
->>>>>>> 0290b07d
                         if __debug__ and 'SPL' in debug.active:
                             debug('SPL',
                                   'Skipping dataset %s because selection using %s '
